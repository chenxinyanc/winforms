--- conflicted
+++ resolved
@@ -7,49 +7,6 @@
 -->
 <Dependencies>
   <ProductDependencies>
-<<<<<<< HEAD
-    <Dependency Name="Microsoft.Win32.Registry" Version="4.6.0-preview3.19165.1">
-      <Uri>https://github.com/dotnet/corefx</Uri>
-      <Sha>785e0cdd5414481afe6204a9d42136cd54fc90b3</Sha>
-    </Dependency>
-    <Dependency Name="System.Configuration.ConfigurationManager" Version="4.6.0-preview3.19165.1">
-      <Uri>https://github.com/dotnet/corefx</Uri>
-      <Sha>785e0cdd5414481afe6204a9d42136cd54fc90b3</Sha>
-    </Dependency>
-    <Dependency Name="System.Drawing.Common" Version="4.6.0-preview3.19165.1">
-      <Uri>https://github.com/dotnet/corefx</Uri>
-      <Sha>785e0cdd5414481afe6204a9d42136cd54fc90b3</Sha>
-    </Dependency>
-    <Dependency Name="Microsoft.Win32.SystemEvents" Version="4.6.0-preview3.19165.1">
-      <Uri>https://github.com/dotnet/corefx</Uri>
-      <Sha>785e0cdd5414481afe6204a9d42136cd54fc90b3</Sha>
-    </Dependency>
-    <Dependency Name="System.Security.Cryptography.Cng" Version="4.6.0-preview3.19165.1">
-      <Uri>https://github.com/dotnet/corefx</Uri>
-      <Sha>785e0cdd5414481afe6204a9d42136cd54fc90b3</Sha>
-    </Dependency>
-    <Dependency Name="System.CodeDom" Version="4.6.0-preview3.19165.1">
-      <Uri>https://github.com/dotnet/corefx</Uri>
-      <Sha>785e0cdd5414481afe6204a9d42136cd54fc90b3</Sha>
-    </Dependency>
-    <Dependency Name="System.Security.Permissions" Version="4.6.0-preview3.19165.1">
-      <Uri>https://github.com/dotnet/corefx</Uri>
-      <Sha>785e0cdd5414481afe6204a9d42136cd54fc90b3</Sha>
-    </Dependency>
-    <Dependency Name="System.Windows.Extensions" Version="4.6.0-preview3.19165.1">
-      <Uri>https://github.com/dotnet/corefx</Uri>
-      <Sha>785e0cdd5414481afe6204a9d42136cd54fc90b3</Sha>
-    </Dependency>
-    <Dependency Name="Microsoft.NETCore.Platforms" Version="3.0.0-preview3.19165.1">
-      <Uri>https://github.com/dotnet/corefx</Uri>
-      <Sha>785e0cdd5414481afe6204a9d42136cd54fc90b3</Sha>
-    </Dependency>
-  </ProductDependencies>
-  <ToolsetDependencies>
-    <Dependency Name="Microsoft.DotNet.Arcade.Sdk" Version="1.0.0-beta.19157.4">
-      <Uri>https://github.com/dotnet/arcade</Uri>
-      <Sha>951b378f6b173d58c6d93ef33ce7ca83c2ce5ec5</Sha>
-=======
     <Dependency Name="Microsoft.Win32.Registry" Version="4.6.0-preview4.19181.2" CoherentParentDependency="Microsoft.NETCore.App">
       <Uri>https://github.com/dotnet/corefx</Uri>
       <Sha>2c1cf10610d8102e080b203ff396707eeced15bd</Sha>
@@ -117,7 +74,6 @@
       <Uri>https://github.com/dotnet/coreclr</Uri>
       <Sha>2520798548b0c414f513aaaf708399f8ef5a4f6c</Sha>
       <SourceBuildId>5596</SourceBuildId>
->>>>>>> ef02df7a
     </Dependency>
   </ToolsetDependencies>
 </Dependencies>