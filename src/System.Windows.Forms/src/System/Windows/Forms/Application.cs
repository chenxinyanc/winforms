﻿// Licensed to the .NET Foundation under one or more agreements.
// The .NET Foundation licenses this file to you under the MIT license.
// See the LICENSE file in the project root for more information.

using System.ComponentModel;
using System.Diagnostics;
using System.Globalization;
using System.IO;
using System.Reflection;
using System.Runtime.InteropServices;
using System.Text;
using System.Threading;
using System.Windows.Forms.VisualStyles;
using Microsoft.Win32;
using Directory = System.IO.Directory;
using static Interop;

namespace System.Windows.Forms
{
    /// <summary>
<<<<<<< HEAD
    ///  Provides <see langword='static '/> methods and properties to manage an application,
    ///  such as methods to run and quit an application, to process Windows messages, and
    ///  properties to get information about an application. This class cannot be inherited.
=======
    ///  Provides <see langword='static'/> methods and properties to manage an application, such as methods to run and quit an application,
    ///  to process Windows messages, and properties to get information about an application. 
    ///  This class cannot be inherited.
>>>>>>> 1a89b411
    /// </summary>
    public sealed partial class Application
    {
        /// <summary>
        ///  Hash table for our event list
        /// </summary>
<<<<<<< HEAD
        private static EventHandlerList s_eventHandlers;
        private static string s_startupPath;
        private static string s_executablePath;
        private static object s_appFileVersion;
        private static Type s_mainType;
        private static string s_companyName;
        private static string s_productName;
        private static string s_productVersion;
        private static string s_safeTopLevelCaptionSuffix;
        private static bool s_comCtlSupportsVisualStylesInitialized = false;
        private static bool s_comCtlSupportsVisualStyles = false;
=======
        static EventHandlerList eventHandlers;
        static string startupPath;
        static string executablePath;
        static object appFileVersion;
        static Type mainType;
        static string companyName;
        static string productName;
        static string productVersion;
        static string safeTopLevelCaptionSuffix;
        static bool comCtlSupportsVisualStylesInitialized = false;
        static bool comCtlSupportsVisualStyles = false;
>>>>>>> 1a89b411
        private static FormCollection s_forms = null;
        private static readonly object s_internalSyncObject = new object();
        private static bool s_useWaitCursor = false;

        private static bool s_useEverettThreadAffinity = false;
        private static bool s_checkedThreadAffinity = false;
        private const string EverettThreadAffinityValue = "EnableSystemEventsThreadAffinityCompatibility";

        /// <summary>
        ///  In case Application.exit gets called recursively
        /// </summary>
        private static bool s_exiting;

        /// <summary>
        ///  Events the user can hook into
        /// </summary>
        private static readonly object EVENT_APPLICATIONEXIT = new object();
        private static readonly object EVENT_THREADEXIT = new object();

        // Constant string used in Application.Restart()
        private const string IEEXEC = "ieexec.exe";

        // Defines a new callback delegate type
        [EditorBrowsable(EditorBrowsableState.Advanced)]
        public delegate bool MessageLoopCallback();

        /// <summary>
        ///  This class is static, there is no need to ever create it.
        /// </summary>
        private Application()
        {
        }

        /// <summary>
        ///  Determines if the caller should be allowed to quit the application.  This will return false,
        ///  for example, if being called from a windows forms control being hosted within a web browser.  The
        ///  windows forms control should not attempt to quit the application.
        /// </summary>
        public static bool AllowQuit
            => ThreadContext.FromCurrent().GetAllowQuit();

        /// <summary>
        ///  Returns True if it is OK to continue idle processing. Typically called in an Application.Idle event handler.
        /// </summary>
        internal static bool CanContinueIdle
            => ThreadContext.FromCurrent().ComponentManager.FContinueIdle().IsTrue();

        /// <summary>
        ///  Typically, you shouldn't need to use this directly - use RenderWithVisualStyles instead.
        /// </summary>
        internal static bool ComCtlSupportsVisualStyles
        {
            get
            {
                if (!s_comCtlSupportsVisualStylesInitialized)
                {
                    s_comCtlSupportsVisualStyles = InitializeComCtlSupportsVisualStyles();
                    s_comCtlSupportsVisualStylesInitialized = true;
                }
                return s_comCtlSupportsVisualStyles;
            }
        }

        private static bool InitializeComCtlSupportsVisualStyles()
        {
            if (UseVisualStyles)
            {
                // At this point, we may not have loaded ComCtl6 yet, but it will eventually be loaded,
                // so we return true here. This works because UseVisualStyles, once set, cannot be
                // turned off.
                return true;
            }

            // To see if we are comctl6, we look for a function that is exposed only from comctl6
            // we do not call DllGetVersion or any direct p/invoke, because the binding will be
            // cached.
            //
            // GetModuleHandle  returns a handle to a mapped module without incrementing its
            // reference count.
            IntPtr hModule = Kernel32.GetModuleHandleW(Libraries.Comctl32);
            if (hModule != IntPtr.Zero)
            {
                return Kernel32.GetProcAddress(hModule, "ImageList_WriteEx") != IntPtr.Zero;
            }

            // Load comctl since GetModuleHandle failed to find it
            hModule = Kernel32.LoadLibraryFromSystemPathIfAvailable(Libraries.Comctl32);
            if (hModule == IntPtr.Zero)
            {
                return false;
            }

            return Kernel32.GetProcAddress(hModule, "ImageList_WriteEx") != IntPtr.Zero;
        }

        /// <summary>
        ///  Gets the registry key for the application data that is shared among all users.
        /// </summary>
        public static RegistryKey CommonAppDataRegistry
            => Registry.LocalMachine.CreateSubKey(CommonAppDataRegistryKeyName);

        internal static string CommonAppDataRegistryKeyName
            => $"Software\\{CompanyName}\\{ProductName}\\{ProductVersion}";

        internal static bool UseEverettThreadAffinity
        {
            get
            {
                if (!s_checkedThreadAffinity)
                {
                    s_checkedThreadAffinity = true;
                    try
                    {
                        // We need access to be able to read from the registry here.  We're not creating a
                        // registry key, nor are we returning information from the registry to the user.
                        RegistryKey key = Registry.LocalMachine.OpenSubKey(CommonAppDataRegistryKeyName);
                        if (key != null)
                        {
                            object value = key.GetValue(EverettThreadAffinityValue);
                            key.Close();

                            if (value != null && (int)value != 0)
                            {
                                s_useEverettThreadAffinity = true;
                            }
                        }
                    }
                    catch (Security.SecurityException)
                    {
                        // Can't read the key: use default value (false)
                    }
                    catch (InvalidCastException)
                    {
                        // Key is of wrong type: use default value (false)
                    }
                }
                return s_useEverettThreadAffinity;
            }
        }

        /// <summary>
        ///  Gets the path for the application data that is shared among all users.
        /// </summary>
        /// <remarks>
        ///  Don't obsolete these. GetDataPath isn't on SystemInformation, and it provides
        ///  the Windows logo required adornments to the directory (Company\Product\Version)
        /// </remarks>
        public static string CommonAppDataPath
            => GetDataPath(Environment.GetFolderPath(Environment.SpecialFolder.CommonApplicationData));

        /// <summary>
        ///  Gets the company name associated with the application.
        /// </summary>
        public static string CompanyName
        {
            get
            {
                lock (s_internalSyncObject)
                {
                    if (s_companyName == null)
                    {
                        // Custom attribute
                        Assembly entryAssembly = Assembly.GetEntryAssembly();
                        if (entryAssembly != null)
                        {
                            object[] attrs = entryAssembly.GetCustomAttributes(typeof(AssemblyCompanyAttribute), false);
                            if (attrs != null && attrs.Length > 0)
                            {
                                s_companyName = ((AssemblyCompanyAttribute)attrs[0]).Company;
                            }
                        }

                        // Win32 version
                        if (s_companyName == null || s_companyName.Length == 0)
                        {
                            s_companyName = GetAppFileVersionInfo().CompanyName;
                            if (s_companyName != null)
                            {
                                s_companyName = s_companyName.Trim();
                            }
                        }

                        // fake it with a namespace
                        // won't work with MC++ see GetAppMainType.
                        if (s_companyName == null || s_companyName.Length == 0)
                        {
                            Type t = GetAppMainType();

                            if (t != null)
                            {
                                string ns = t.Namespace;

                                if (!string.IsNullOrEmpty(ns))
                                {
                                    int firstDot = ns.IndexOf('.');
                                    if (firstDot != -1)
                                    {
                                        s_companyName = ns.Substring(0, firstDot);
                                    }
                                    else
                                    {
                                        s_companyName = ns;
                                    }
                                }
                                else
                                {
                                    // last ditch... no namespace, use product name...
                                    s_companyName = ProductName;
                                }
                            }
                        }
                    }
                }

                return s_companyName;
            }
        }

        /// <summary>
        ///  Gets or sets the locale information for the current thread.
        /// </summary>
        public static CultureInfo CurrentCulture
        {
            get => Thread.CurrentThread.CurrentCulture;
            set => Thread.CurrentThread.CurrentCulture = value;
        }

        /// <summary>
        ///  Gets or sets the current input language for the current thread.
        /// </summary>
        public static InputLanguage CurrentInputLanguage
        {
            get => InputLanguage.CurrentInputLanguage;
            set => InputLanguage.CurrentInputLanguage = value;
        }

        internal static bool CustomThreadExceptionHandlerAttached
            => ThreadContext.FromCurrent().CustomThreadExceptionHandlerAttached;

        /// <summary>
        ///  Gets the path for the executable file that started the application.
        /// </summary>
        public static string ExecutablePath
        {
            get
            {
                if (s_executablePath == null)
                {
                    Assembly asm = Assembly.GetEntryAssembly();
                    if (asm == null)
                    {
                        StringBuilder sb = UnsafeNativeMethods.GetModuleFileNameLongPath(NativeMethods.NullHandleRef);
                        s_executablePath = Path.GetFullPath(sb.ToString());
                    }
                    else
                    {
                        string cb = asm.CodeBase;
                        Uri codeBase = new Uri(cb);
                        if (codeBase.IsFile)
                        {
                            s_executablePath = codeBase.LocalPath + Uri.UnescapeDataString(codeBase.Fragment);
                            ;
                        }
                        else
                        {
                            s_executablePath = codeBase.ToString();
                        }
                    }
                }

                return s_executablePath;
            }
        }

        /// <summary>
<<<<<<< HEAD
        ///  Gets the current <see cref="HighDpiMode"/> mode for the process.
=======
        ///  Gets the current high DPI mode for the application.
>>>>>>> 1a89b411
        /// </summary>
        /// <value>One of the enumeration values that indicates the high DPI mode.</value>
        public static HighDpiMode HighDpiMode
            => DpiHelper.GetWinformsApplicationDpiAwareness();

        /// <summary>
<<<<<<< HEAD
        ///  Sets the <see cref="HighDpiMode"/> mode for process.
        /// </summary>
        /// <param name="highDpiMode">The <see cref="HighDpiMode"/> mode to set.</param>
        /// <returns><see langword="true" /> if successful.</returns>
=======
        ///  Sets the high DPI mode of the process.
        /// </summary>
        /// <param name="highDpiMode">One of the enumeration values that specifies the high DPI mode to set.</param>
        /// <returns><see langword="true" /> if the high DPI mode was set; otherwise, <see langword="false" />.</returns>
>>>>>>> 1a89b411
        public static bool SetHighDpiMode(HighDpiMode highDpiMode)
            => !DpiHelper.FirstParkingWindowCreated && DpiHelper.SetWinformsApplicationDpiAwareness(highDpiMode);

        /// <summary>
        ///  Gets the path for the application data specific to a local, non-roaming user.
        /// </summary>
        /// <remarks>
        ///  Don't obsolete these. GetDataPath isn't on SystemInformation, and it provides
        ///  the Windows logo required adornments to the directory (Company\Product\Version)
        /// </remarks>
        public static string LocalUserAppDataPath
            => GetDataPath(Environment.GetFolderPath(Environment.SpecialFolder.LocalApplicationData));

        /// <summary>
        ///  Determines if a message loop exists on this thread.
        /// </summary>
        public static bool MessageLoop
            => ThreadContext.FromCurrent().GetMessageLoop();

        /// <summary>
        ///  Gets the forms collection associated with this application.
        /// </summary>
        public static FormCollection OpenForms => s_forms ?? (s_forms = new FormCollection());

        /// <summary>
        ///  Gets
        ///  the product name associated with this application.
        /// </summary>
        public static string ProductName
        {
            get
            {
                lock (s_internalSyncObject)
                {
                    if (s_productName == null)
                    {
                        // Custom attribute
                        Assembly entryAssembly = Assembly.GetEntryAssembly();
                        if (entryAssembly != null)
                        {
                            object[] attrs = entryAssembly.GetCustomAttributes(typeof(AssemblyProductAttribute), false);
                            if (attrs != null && attrs.Length > 0)
                            {
                                s_productName = ((AssemblyProductAttribute)attrs[0]).Product;
                            }
                        }

                        // Win32 version info
                        if (s_productName == null || s_productName.Length == 0)
                        {
                            s_productName = GetAppFileVersionInfo().ProductName;
                            if (s_productName != null)
                            {
                                s_productName = s_productName.Trim();
                            }
                        }

                        // fake it with namespace
                        // won't work with MC++ see GetAppMainType.
                        if (s_productName == null || s_productName.Length == 0)
                        {
                            Type t = GetAppMainType();

                            if (t != null)
                            {
                                string ns = t.Namespace;

                                if (!string.IsNullOrEmpty(ns))
                                {
                                    int lastDot = ns.LastIndexOf('.');
                                    if (lastDot != -1 && lastDot < ns.Length - 1)
                                    {
                                        s_productName = ns.Substring(lastDot + 1);
                                    }
                                    else
                                    {
                                        s_productName = ns;
                                    }
                                }
                                else
                                {
                                    // last ditch... use the main type
                                    s_productName = t.Name;
                                }
                            }
                        }
                    }
                }

                return s_productName;
            }
        }

        /// <summary>
        ///  Gets the product version associated with this application.
        /// </summary>
        public static string ProductVersion
        {
            get
            {
                lock (s_internalSyncObject)
                {
                    if (s_productVersion == null)
                    {
                        // Custom attribute
                        Assembly entryAssembly = Assembly.GetEntryAssembly();
                        if (entryAssembly != null)
                        {
                            object[] attrs = entryAssembly.GetCustomAttributes(typeof(AssemblyInformationalVersionAttribute), false);
                            if (attrs != null && attrs.Length > 0)
                            {
                                s_productVersion = ((AssemblyInformationalVersionAttribute)attrs[0]).InformationalVersion;
                            }
                        }

                        // Win32 version info
                        if (s_productVersion == null || s_productVersion.Length == 0)
                        {
                            s_productVersion = GetAppFileVersionInfo().ProductVersion;
                            if (s_productVersion != null)
                            {
                                s_productVersion = s_productVersion.Trim();
                            }
                        }

                        // fake it
                        if (s_productVersion == null || s_productVersion.Length == 0)
                        {
                            s_productVersion = "1.0.0.0";
                        }
                    }
                }

                return s_productVersion;
            }
        }

        // Allows the hosting environment to register a callback
        [EditorBrowsable(EditorBrowsableState.Advanced)]
        public static void RegisterMessageLoop(MessageLoopCallback callback)
            => ThreadContext.FromCurrent().RegisterMessageLoop(callback);

        /// <summary>
        ///  Magic property that answers a simple question - are my controls currently going to render with
        ///  visual styles? If you are doing visual styles rendering, use this to be consistent with the rest
        ///  of the controls in your app.
        /// </summary>
        public static bool RenderWithVisualStyles
            => ComCtlSupportsVisualStyles && VisualStyleRenderer.IsSupported;

        /// <summary>
        ///  Gets or sets the format string to apply to top level window captions
        ///  when they are displayed with a warning banner.
        /// </summary>
        public static string SafeTopLevelCaptionFormat
        {
            get
            {
                if (s_safeTopLevelCaptionSuffix == null)
                {
                    s_safeTopLevelCaptionSuffix = SR.SafeTopLevelCaptionFormat; // 0 - original, 1 - zone, 2 - site
                }
                return s_safeTopLevelCaptionSuffix;
            }
            set
            {
                if (value == null)
                {
                    value = string.Empty;
                }

                s_safeTopLevelCaptionSuffix = value;
            }
        }

        /// <summary>
        ///  Gets the path for the executable file that started the application.
        /// </summary>
        public static string StartupPath
        {
            get
            {
                if (s_startupPath == null)
                {
                    // StringBuilder sb = UnsafeNativeMethods.GetModuleFileNameLongPath(NativeMethods.NullHandleRef);
                    // startupPath = Path.GetDirectoryName(sb.ToString());
                    s_startupPath = AppContext.BaseDirectory;
                }
                return s_startupPath;
            }
        }

        // Allows the hosting environment to unregister a callback
        [EditorBrowsable(EditorBrowsableState.Advanced)]
        public static void UnregisterMessageLoop()
            => ThreadContext.FromCurrent().RegisterMessageLoop(null);

        /// <summary>
        ///  Gets or sets whether the wait cursor is used for all open forms of the application.
        /// </summary>
        public static bool UseWaitCursor
        {
            get => s_useWaitCursor;
            set
            {
                lock (FormCollection.CollectionSyncRoot)
                {
                    s_useWaitCursor = value;

                    // Set the WaitCursor of all forms.
                    foreach (Form f in OpenForms)
                    {
                        f.UseWaitCursor = s_useWaitCursor;
                    }
                }
            }
        }

        /// <summary>
        ///  Gets the path for the application data specific to the roaming user.
        /// </summary>
        /// <remarks>
        ///  Don't obsolete these. GetDataPath isn't on SystemInformation, and it provides
        ///  the Windows logo required adornments to the directory (Company\Product\Version)
        /// </remarks>
        public static string UserAppDataPath
            => GetDataPath(Environment.GetFolderPath(Environment.SpecialFolder.ApplicationData));

        /// <summary>
        ///  Gets the registry key of
        ///  the application data specific to the roaming user.
        /// </summary>
        public static RegistryKey UserAppDataRegistry
            => Registry.CurrentUser.CreateSubKey($"Software\\{CompanyName}\\{ProductName}\\{ProductVersion}");


<<<<<<< HEAD
=======
        /// <summary>
        ///  Gets a value that indicates whether visual styles are enabled for the application.
        /// </summary>
        /// <value><see langword="true" /> if visual styles are enabled; otherwise, <see langword="false" />.</value>
        /// <remarks>
        ///  The visual styles can be enabled by calling <see cref="EnableVisualStyles"/>.
        ///  The visual styles will not be enabled if the OS does not support them, or theming is disabled at the OS level.
        /// </remarks>
>>>>>>> 1a89b411
        public static bool UseVisualStyles { get; private set; } = false;

        /// <remarks>
        ///  Don't never ever change this name, since the window class and partner teams
        ///  dependent on this. Changing this will introduce breaking changes.
        ///  If there is some reason need to change this, notify any partner teams affected.
        /// </remarks>
        internal static string WindowsFormsVersion => "WindowsForms10";

        internal static string WindowMessagesVersion => "WindowsForms12";

        /// <summary>
        ///  Use this property to determine how visual styles will be applied to this application.
        ///  This property is meaningful only if visual styles are supported on the current
        ///  platform (VisualStyleInformation.SupportedByOS is true).
        ///
        ///  This property can be set only to one of the S.W.F.VisualStyles.VisualStyleState enum values.
        /// </summary>
        public static VisualStyleState VisualStyleState
        {
            get
            {
                if (!VisualStyleInformation.IsSupportedByOS)
                {
                    return VisualStyleState.NoneEnabled;
                }

                VisualStyleState vState = (VisualStyleState)SafeNativeMethods.GetThemeAppProperties();
                return vState;
            }
            set
            {
                if (VisualStyleInformation.IsSupportedByOS)
                {
                    SafeNativeMethods.SetThemeAppProperties((int)value);

                    // 248887 we need to send a WM_THEMECHANGED to the top level windows of this application.
                    // We do it this way to ensure that we get all top level windows -- whether we created them or not.
                    SafeNativeMethods.EnumThreadWindowsCallback callback = new SafeNativeMethods.EnumThreadWindowsCallback(Application.SendThemeChanged);
                    SafeNativeMethods.EnumWindows(callback, IntPtr.Zero);

                    GC.KeepAlive(callback);
                }
            }
        }

        /// <summary>
        ///  This helper broadcasts out a WM_THEMECHANGED to appropriate top level windows of this app.
        /// </summary>
        private unsafe static bool SendThemeChanged(IntPtr handle, IntPtr extraParameter)
        {
            uint thisPID = Kernel32.GetCurrentProcessId();
            User32.GetWindowThreadProcessId(handle, out uint processId);
            if (processId == thisPID && SafeNativeMethods.IsWindowVisible(new HandleRef(null, handle)))
            {
                SendThemeChangedRecursive(handle, IntPtr.Zero);
                User32.RedrawWindow(
                    handle,
                    null,
                    IntPtr.Zero,
                    User32.RDW.INVALIDATE | User32.RDW.FRAME | User32.RDW.ERASE | User32.RDW.ALLCHILDREN);
            }
            return true;
        }

        /// <summary>
        ///  This helper broadcasts out a WM_THEMECHANGED this window and all children.
        ///  It is assumed at this point that the handle belongs to the current process
        ///  and has a visible top level window.
        /// </summary>
        private static bool SendThemeChangedRecursive(IntPtr handle, IntPtr lparam)
        {
            // First send to all children...
            UnsafeNativeMethods.EnumChildWindows(new HandleRef(null, handle),
                new NativeMethods.EnumChildrenCallback(Application.SendThemeChangedRecursive),
                NativeMethods.NullHandleRef);

            // Then do myself.
            UnsafeNativeMethods.SendMessage(new HandleRef(null, handle), Interop.WindowMessages.WM_THEMECHANGED, 0, 0);

            return true;
        }

        /// <summary>
        ///  Occurs when the application is about to shut down.
        /// </summary>
        public static event EventHandler ApplicationExit
        {
            add => AddEventHandler(EVENT_APPLICATIONEXIT, value);
            remove => RemoveEventHandler(EVENT_APPLICATIONEXIT, value);
        }

        private static void AddEventHandler(object key, Delegate value)
        {
            lock (s_internalSyncObject)
            {
                if (null == s_eventHandlers)
                {
                    s_eventHandlers = new EventHandlerList();
                }
                s_eventHandlers.AddHandler(key, value);
            }
        }

        private static void RemoveEventHandler(object key, Delegate value)
        {
            lock (s_internalSyncObject)
            {
                if (null == s_eventHandlers)
                {
                    return;
                }
                s_eventHandlers.RemoveHandler(key, value);
            }
        }

        /// <summary>
        ///  Adds a message filter to monitor Windows messages as they are routed to their
        ///  destinations.
        /// </summary>
        public static void AddMessageFilter(IMessageFilter value)
            => ThreadContext.FromCurrent().AddMessageFilter(value);

        /// <summary>
        ///  Processes all message filters for given message
        /// </summary>
        [EditorBrowsable(EditorBrowsableState.Advanced)]
        public static bool FilterMessage(ref Message message)
        {
            // Create copy of MSG structure
            User32.MSG msg = message;
            bool processed = ThreadContext.FromCurrent().ProcessFilters(ref msg, out bool modified);
            if (modified)
            {
                message.HWnd = msg.hwnd;
                message.Msg = (int)msg.message;
                message.WParam = msg.wParam;
                message.LParam = msg.lParam;
            }

            return processed;
        }

        /// <summary>
        ///  Occurs when the application has finished processing and is about to enter the
        ///  idle state.
        /// </summary>
        public static event EventHandler Idle
        {
            add
            {
                ThreadContext current = ThreadContext.FromCurrent();
                lock (current)
                {
                    current._idleHandler += value;

                    // This just ensures that the component manager is hooked up.  We
                    // need it for idle time processing.
                    object o = current.ComponentManager;
                }
            }
            remove
            {
                ThreadContext current = ThreadContext.FromCurrent();
                lock (current)
                {
                    current._idleHandler -= value;
                }
            }
        }

        /// <summary>
        ///  Occurs when the application is about to enter a modal state
        /// </summary>
        [EditorBrowsable(EditorBrowsableState.Advanced)]
        public static event EventHandler EnterThreadModal
        {
            add
            {
                ThreadContext current = ThreadContext.FromCurrent();
                lock (current)
                {
                    current._enterModalHandler += value;
                }
            }
            remove
            {
                ThreadContext current = ThreadContext.FromCurrent();
                lock (current)
                {
                    current._enterModalHandler -= value;
                }
            }
        }

        /// <summary>
        ///  Occurs when the application is about to leave a modal state
        /// </summary>
        [EditorBrowsable(EditorBrowsableState.Advanced)]
        public static event EventHandler LeaveThreadModal
        {
            add
            {
                ThreadContext current = ThreadContext.FromCurrent();
                lock (current)
                {
                    current._leaveModalHandler += value;
                }
            }
            remove
            {
                ThreadContext current = ThreadContext.FromCurrent();
                lock (current)
                {
                    current._leaveModalHandler -= value;
                }
            }
        }

        /// <summary>
        ///  Occurs when an untrapped thread exception is thrown.
        /// </summary>
        public static event ThreadExceptionEventHandler ThreadException
        {
            add
            {
                ThreadContext current = ThreadContext.FromCurrent();
                lock (current)
                {
                    current._threadExceptionHandler = value;
                }
            }
            remove
            {
                ThreadContext current = ThreadContext.FromCurrent();
                lock (current)
                {
                    current._threadExceptionHandler -= value;
                }
            }
        }

        /// <summary>
        ///  Occurs when a thread is about to shut down.  When the main thread for an
        ///  application is about to be shut down, this event will be raised first,
        ///  followed by an <see cref="ApplicationExit"/> event.
        /// </summary>
        public static event EventHandler ThreadExit
        {
            add => AddEventHandler(EVENT_THREADEXIT, value);
            remove => RemoveEventHandler(EVENT_THREADEXIT, value);
        }

        /// <summary>
        ///  Called immediately before we begin pumping messages for a modal message loop.
        ///  Does not actually start a message pump; that's the caller's responsibility.
        /// </summary>
        internal static void BeginModalMessageLoop()
            => ThreadContext.FromCurrent().BeginModalMessageLoop(null);

        /// <summary>
        ///  Processes all Windows messages currently in the message queue.
        /// </summary>
        public static void DoEvents()
            => ThreadContext.FromCurrent().RunMessageLoop(Interop.Mso.msoloop.DoEvents, null);

        internal static void DoEventsModal()
            => ThreadContext.FromCurrent().RunMessageLoop(Interop.Mso.msoloop.DoEventsModal, null);

        /// <summary>
        ///  Enables visual styles for all subsequent <see cref="Application.Run"/> and <see cref="CreateHandle"/> calls.
        ///  Uses the default theming manifest file shipped with the redist.
        /// </summary>
        public static void EnableVisualStyles()
        {
            // Pull manifest from our resources
            string assemblyLoc = typeof(Application).Assembly.Location;
            if (assemblyLoc != null)
            {
                // CSC embeds DLL manifests as resource ID 2
                UseVisualStyles = UnsafeNativeMethods.ThemingScope.CreateActivationContext(assemblyLoc, nativeResourceManifestID: 2);
                Debug.Assert(UseVisualStyles, "Enable Visual Styles failed");
            }
        }

        /// <summary>
        ///  Called immediately after we stop pumping messages for a modal message loop.
        ///  Does not actually end the message pump itself.
        /// </summary>
        internal static void EndModalMessageLoop()
            => ThreadContext.FromCurrent().EndModalMessageLoop(null);

        /// <summary>
        ///  Overload of Exit that does not care about e.Cancel.
        /// </summary>
        public static void Exit() => Exit(null);

        /// <summary>
        ///  Informs all message pumps that they are to terminate and
        ///  then closes all application windows after the messages have been processed.
        ///  e.Cancel indicates whether any of the open forms cancelled the exit call.
        /// </summary>
        [EditorBrowsable(EditorBrowsableState.Advanced)]
        public static void Exit(CancelEventArgs e)
        {
            bool cancelExit = ExitInternal();
            if (e != null)
            {
                e.Cancel = cancelExit;
            }
        }

        /// <summary>
        ///  Private version of Exit which does not do any security checks.
        /// </summary>
        private static bool ExitInternal()
        {
            bool cancelExit = false;
            lock (s_internalSyncObject)
            {
                if (s_exiting)
                {
                    return false;
                }
                s_exiting = true;

                try
                {
                    // Raise the FormClosing and FormClosed events for each open form
                    if (s_forms != null)
                    {
                        foreach (Form f in OpenForms)
                        {
                            if (f.RaiseFormClosingOnAppExit())
                            {
                                cancelExit = true;
                                break; // quit the loop as soon as one form refuses to close
                            }
                        }
                    }
                    if (!cancelExit)
                    {
                        if (s_forms != null)
                        {
                            while (OpenForms.Count > 0)
                            {
                                OpenForms[0].RaiseFormClosedOnAppExit(); // OnFormClosed removes the form from the FormCollection
                            }
                        }
                        ThreadContext.ExitApplication();
                    }
                }
                finally
                {
                    s_exiting = false;
                }
            }
            return cancelExit;
        }

        /// <summary>
        ///  Exits the message loop on the
        ///  current thread and closes all windows on the thread.
        /// </summary>
        public static void ExitThread()
        {
            ThreadContext context = ThreadContext.FromCurrent();
            if (context.ApplicationContext != null)
            {
                context.ApplicationContext.ExitThread();
            }
            else
            {
                context.Dispose(true);
            }
        }

        // When a Form receives a WM_ACTIVATE message, it calls this method so we can do the
        // appropriate MsoComponentManager activation magic
        internal static void FormActivated(bool modal, bool activated)
        {
            if (modal)
            {
                return;
            }

            ThreadContext.FromCurrent().FormActivated(activated);
        }

        /// <summary>
        ///  Retrieves the FileVersionInfo associated with the main module for
        ///  the application.
        /// </summary>
        private static FileVersionInfo GetAppFileVersionInfo()
        {
            lock (s_internalSyncObject)
            {
                if (s_appFileVersion == null)
                {
                    Type t = GetAppMainType();
                    if (t != null)
                    {
                        s_appFileVersion = FileVersionInfo.GetVersionInfo(t.Module.FullyQualifiedName);
                    }
                    else
                    {
                        s_appFileVersion = FileVersionInfo.GetVersionInfo(ExecutablePath);
                    }
                }
            }

            return (FileVersionInfo)s_appFileVersion;
        }

        /// <summary>
        ///  Retrieves the Type that contains the "Main" method.
        /// </summary>
        private static Type GetAppMainType()
        {
            lock (s_internalSyncObject)
            {
                if (s_mainType == null)
                {
                    Assembly exe = Assembly.GetEntryAssembly();

                    // Get Main type...This doesn't work in MC++ because Main is a global function and not
                    // a class static method (it doesn't belong to a Type).
                    if (exe != null)
                    {
                        s_mainType = exe.EntryPoint.ReflectedType;
                    }
                }
            }

            return s_mainType;
        }

        /// <summary>
        ///  Locates a thread context given a window handle.
        /// </summary>
        private static ThreadContext GetContextForHandle(HandleRef handle)
        {
            ThreadContext cxt = ThreadContext.FromId(User32.GetWindowThreadProcessId(handle.Handle, out _));
            Debug.Assert(
                cxt != null,
                "No thread context for handle.  This is expected if you saw a previous assert about the handle being invalid.");

            GC.KeepAlive(handle.Wrapper);
            return cxt;
        }

        /// <summary>
        ///  Returns a string that is the combination of the basePath + CompanyName + ProducName + ProductVersion. This
        ///  will also create the directory if it doesn't exist.
        /// </summary>
        private static string GetDataPath(string basePath)
        {
            string path = Path.Join(basePath, CompanyName, ProductName, ProductVersion);

            lock (s_internalSyncObject)
            {
                if (!Directory.Exists(path))
                {
                    Directory.CreateDirectory(path);
                }
            }
            return path;
        }

        /// <summary>
        ///  Called by the last thread context before it shuts down.
        /// </summary>
        private static void RaiseExit()
        {
            if (s_eventHandlers != null)
            {
                Delegate exit = s_eventHandlers[EVENT_APPLICATIONEXIT];
                if (exit != null)
                {
                    ((EventHandler)exit)(null, EventArgs.Empty);
                }
            }
        }

        /// <summary>
        ///  Called by the each thread context before it shuts down.
        /// </summary>
        private static void RaiseThreadExit()
        {
            if (s_eventHandlers != null)
            {
                Delegate exit = s_eventHandlers[EVENT_THREADEXIT];
                if (exit != null)
                {
                    ((EventHandler)exit)(null, EventArgs.Empty);
                }
            }
        }

        /// <summary>
        ///  "Parks" the given HWND to a temporary HWND.  This allows WS_CHILD windows to
        ///  be parked.
        /// </summary>
        internal static void ParkHandle(HandleRef handle, DpiAwarenessContext dpiAwarenessContext = DpiAwarenessContext.DPI_AWARENESS_CONTEXT_UNSPECIFIED)
        {
            Debug.Assert(UnsafeNativeMethods.IsWindow(handle), "Handle being parked is not a valid window handle");
            Debug.Assert(((int)UnsafeNativeMethods.GetWindowLong(handle, NativeMethods.GWL_STYLE) & NativeMethods.WS_CHILD) != 0, "Only WS_CHILD windows should be parked.");

            ThreadContext cxt = GetContextForHandle(handle);
            if (cxt != null)
            {
                cxt.GetParkingWindow(dpiAwarenessContext).ParkHandle(handle);
            }
        }

        /// <summary>
        ///  Park control handle on a parkingwindow that has matching DpiAwareness.
        /// </summary>
        /// <param name="cp"> create params for control handle</param>
        /// <param name="dpiContext"> dpi awareness</param>
        internal static void ParkHandle(CreateParams cp, DpiAwarenessContext dpiAwarenessContext = DpiAwarenessContext.DPI_AWARENESS_CONTEXT_UNSPECIFIED)
        {
            ThreadContext cxt = ThreadContext.FromCurrent();
            if (cxt != null)
            {
                cp.Parent = cxt.GetParkingWindow(dpiAwarenessContext).Handle;
            }
        }

        /// <summary>
        ///  Initializes OLE on the current thread.
        /// </summary>
        public static ApartmentState OleRequired()
            => ThreadContext.FromCurrent().OleRequired();

        /// <summary>
        ///  Raises the <see cref='ThreadException'/> event.
        /// </summary>
        public static void OnThreadException(Exception t)
            => ThreadContext.FromCurrent().OnThreadException(t);

        /// <summary>
        ///  "Unparks" the given HWND to a temporary HWND.  This allows WS_CHILD windows to
        ///  be parked.
        /// </summary>
        internal static void UnparkHandle(HandleRef handle, DpiAwarenessContext context)
        {
            ThreadContext cxt = GetContextForHandle(handle);
            if (cxt != null)
            {
                cxt.GetParkingWindow(context).UnparkHandle(handle);
            }
        }

        /// <summary>
        ///  Raises the Idle event.
        /// </summary>
        [EditorBrowsable(EditorBrowsableState.Advanced)]
        public static void RaiseIdle(EventArgs e)
            => ThreadContext.FromCurrent()._idleHandler?.Invoke(Thread.CurrentThread, e);

        /// <summary>
        ///  Removes a message filter from the application's message pump.
        /// </summary>
        public static void RemoveMessageFilter(IMessageFilter value)
            => ThreadContext.FromCurrent().RemoveMessageFilter(value);

        /// <summary>
        ///  Restarts the application.
        /// </summary>
        public static void Restart()
        {
            if (Assembly.GetEntryAssembly() == null)
            {
                throw new NotSupportedException(SR.RestartNotSupported);
            }

            bool hrefExeCase = false;

            Process process = Process.GetCurrentProcess();
            Debug.Assert(process != null);
            if (string.Equals(process.MainModule.ModuleName, IEEXEC, StringComparison.OrdinalIgnoreCase))
            {
                string clrPath = Path.GetDirectoryName(typeof(object).Module.FullyQualifiedName);

                if (string.Equals(clrPath + "\\" + IEEXEC, process.MainModule.FileName, StringComparison.OrdinalIgnoreCase))
                {
                    // HRef exe case
                    hrefExeCase = true;
                    ExitInternal();
                    if (AppDomain.CurrentDomain.GetData("APP_LAUNCH_URL") is string launchUrl)
                    {
                        Process.Start(process.MainModule.FileName, launchUrl);
                    }
                }
            }

            if (!hrefExeCase)
            {
                // Regular app case
                string[] arguments = Environment.GetCommandLineArgs();
                Debug.Assert(arguments != null && arguments.Length > 0);
                StringBuilder sb = new StringBuilder((arguments.Length - 1) * 16);
                for (int argumentIndex = 1; argumentIndex < arguments.Length - 1; argumentIndex++)
                {
                    sb.Append('"');
                    sb.Append(arguments[argumentIndex]);
                    sb.Append("\" ");
                }
                if (arguments.Length > 1)
                {
                    sb.Append('"');
                    sb.Append(arguments[arguments.Length - 1]);
                    sb.Append('"');
                }
                ProcessStartInfo currentStartInfo = Process.GetCurrentProcess().StartInfo;
                currentStartInfo.FileName = ExecutablePath;
                if (sb.Length > 0)
                {
                    currentStartInfo.Arguments = sb.ToString();
                }
                ExitInternal();
                Process.Start(currentStartInfo);
            }
        }

        /// <summary>
        ///  Begins running a standard application message loop on the current thread,
        ///  without a form.
        /// </summary>
        public static void Run()
            => ThreadContext.FromCurrent().RunMessageLoop(Interop.Mso.msoloop.Main, new ApplicationContext());

        /// <summary>
        ///  Begins running a standard application message loop on the current
        ///  thread, and makes the specified form visible.
        /// </summary>
        public static void Run(Form mainForm)
            => ThreadContext.FromCurrent().RunMessageLoop(Interop.Mso.msoloop.Main, new ApplicationContext(mainForm));

        /// <summary>
        ///  Begins running a standard application message loop on the current thread,
        ///  without a form.
        /// </summary>
        public static void Run(ApplicationContext context)
            => ThreadContext.FromCurrent().RunMessageLoop(Interop.Mso.msoloop.Main, context);

        /// <summary>
        ///  Runs a modal dialog.  This starts a special type of message loop that runs until
        ///  the dialog has a valid DialogResult.  This is called internally by a form
        ///  when an application calls System.Windows.Forms.Form.ShowDialog().
        /// </summary>
        internal static void RunDialog(Form form)
            => ThreadContext.FromCurrent().RunMessageLoop(Interop.Mso.msoloop.ModalForm, new ModalApplicationContext(form));

        /// <summary>
        ///  Sets the static UseCompatibleTextRenderingDefault field on Control to the value passed in.
        ///  This switch determines the default text rendering engine to use by some controls that support
        ///  switching rendering engine.
        /// </summary>
        public static void SetCompatibleTextRenderingDefault(bool defaultValue)
        {
            if (NativeWindow.AnyHandleCreated)
            {
                throw new InvalidOperationException(SR.Win32WindowAlreadyCreated);
            }
            Control.UseCompatibleTextRenderingDefault = defaultValue;
        }

        /// <summary>
        ///  Sets the suspend/hibernate state of the machine.
        ///  Returns true if the call succeeded, else false.
        /// </summary>
        public static bool SetSuspendState(PowerState state, bool force, bool disableWakeEvent)
            => UnsafeNativeMethods.SetSuspendState(state == PowerState.Hibernate, force, disableWakeEvent);

        /// <summary>
        ///  Overload version of SetUnhandledExceptionMode that sets the UnhandledExceptionMode
        ///  mode at the current thread level.
        /// </summary>
        public static void SetUnhandledExceptionMode(UnhandledExceptionMode mode)
            => SetUnhandledExceptionMode(mode, true /*threadScope*/);

        /// <summary>
        ///  This method can be used to modify the exception handling behavior of
        ///  NativeWindow.  By default, NativeWindow will detect if an application
        ///  is running under a debugger, or is running on a machine with a debugger
        ///  installed.  In this case, an unhandled exception in the NativeWindow's
        ///  WndProc method will remain unhandled so the debugger can trap it.  If
        ///  there is no debugger installed NativeWindow will trap the exception
        ///  and route it to the Application class's unhandled exception filter.
        ///
        ///  You can control this behavior via a config file, or directly through
        ///  code using this method.  Setting the unhandled exception mode does
        ///  not change the behavior of any NativeWindow objects that are currently
        ///  connected to window handles; it only affects new handle connections.
        ///
        ///  The parameter threadScope defines the scope of the setting: either
        ///  the current thread or the application.
        ///  When a thread exception mode isn't UnhandledExceptionMode.Automatic, it takes
        ///  precedence over the application exception mode.
        /// </summary>
        public static void SetUnhandledExceptionMode(UnhandledExceptionMode mode, bool threadScope)
<<<<<<< HEAD
            => NativeWindow.SetUnhandledExceptionModeInternal(mode, threadScope);
=======
        {
            NativeWindow.SetUnhandledExceptionModeInternal(mode, threadScope);
        }

        /// <summary>
        ///  This is our implementation of the MSO ComponentManager.  The Componoent Manager is
        ///  an object that is responsible for handling all message loop activity in a process.
        ///  The idea is that someone in the process implements the component manager and then
        ///  anyone who wants access to the message loop can get to it.  We implement this
        ///  so we have good interop with office and VS.  The first time we need a
        ///  component manager, we search the OLE message filter for one.  If that fails, we
        ///  create our own and install it in the message filter.
        ///
        ///  This class is not used when running inside the Visual Studio shell.
        /// </summary>
        private class ComponentManager : UnsafeNativeMethods.IMsoComponentManager
        {
            // ComponentManager instance data.
            //
            private class ComponentHashtableEntry
            {
                public UnsafeNativeMethods.IMsoComponent component;
                public NativeMethods.MSOCRINFOSTRUCT componentInfo;
            }

            private Hashtable oleComponents;
            private int cookieCounter = 0;
            private UnsafeNativeMethods.IMsoComponent activeComponent = null;
            private UnsafeNativeMethods.IMsoComponent trackingComponent = null;
            private int currentState = 0;

            private Hashtable OleComponents
            {
                get
                {
                    if (oleComponents == null)
                    {
                        oleComponents = new Hashtable();
                        cookieCounter = 0;
                    }

                    return oleComponents;
                }
            }

            /// <summary>
            ///  Return in *ppvObj an implementation of interface iid for service
            ///  guidService (same as IServiceProvider::QueryService).
            ///  Return NOERROR if the requested service is supported, otherwise return
            ///  NULL in *ppvObj and an appropriate error (eg E_FAIL, E_NOINTERFACE).
            /// </summary>
            int UnsafeNativeMethods.IMsoComponentManager.QueryService(
                                                 ref Guid guidService,
                                                 ref Guid iid,
                                                 out object ppvObj)
            {

                ppvObj = null;
                return NativeMethods.E_NOINTERFACE;

            }

            /// <summary>
            ///  Standard FDebugMessage method.
            ///  Since IMsoComponentManager is a reference counted interface,
            ///  MsoDWGetChkMemCounter should be used when processing the
            ///  msodmWriteBe message.
            /// </summary>
            bool UnsafeNativeMethods.IMsoComponentManager.FDebugMessage(
                                                   IntPtr hInst,
                                                   int msg,
                                                   IntPtr wparam,
                                                   IntPtr lparam)
            {

                return true;
            }

            /// <summary>
            ///  Register component piComponent and its registration info pcrinfo with
            ///  this component manager.  Return in *pdwComponentID a cookie which will
            ///  identify the component when it calls other IMsoComponentManager
            ///  methods.
            ///  Return TRUE if successful, FALSE otherwise.
            /// </summary>
            bool UnsafeNativeMethods.IMsoComponentManager.FRegisterComponent(UnsafeNativeMethods.IMsoComponent component,
                                                         NativeMethods.MSOCRINFOSTRUCT pcrinfo,
                                                         out IntPtr dwComponentID)
            {

                // Construct Hashtable entry for this component
                //
                ComponentHashtableEntry entry = new ComponentHashtableEntry
                {
                    component = component,
                    componentInfo = pcrinfo
                };
                OleComponents.Add(++cookieCounter, entry);

                // Return the cookie
                //
                dwComponentID = (IntPtr)cookieCounter;
                Debug.WriteLineIf(CompModSwitches.MSOComponentManager.TraceInfo, "ComponentManager: Component registered.  ID: " + cookieCounter.ToString(CultureInfo.InvariantCulture));
                return true;
            }

            /// <summary>
            ///  Undo the registration of the component identified by dwComponentID
            ///  (the cookie returned from the FRegisterComponent method).
            ///  Return TRUE if successful, FALSE otherwise.
            /// </summary>
            bool UnsafeNativeMethods.IMsoComponentManager.FRevokeComponent(IntPtr dwComponentID)
            {
                int dwLocalComponentID = unchecked((int)(long)dwComponentID);

                Debug.WriteLineIf(CompModSwitches.MSOComponentManager.TraceInfo, "ComponentManager: Revoking component " + dwLocalComponentID.ToString(CultureInfo.InvariantCulture));

                ComponentHashtableEntry entry = (ComponentHashtableEntry)OleComponents[dwLocalComponentID];
                if (entry == null)
                {
                    Debug.WriteLineIf(CompModSwitches.MSOComponentManager.TraceInfo, "Compoenent not registered.");
                    return false;
                }

                if (entry.component == activeComponent)
                {
                    activeComponent = null;
                }
                if (entry.component == trackingComponent)
                {
                    trackingComponent = null;
                }

                OleComponents.Remove(dwLocalComponentID);

                return true;

            }

            /// <summary>
            ///  Update the registration info of the component identified by
            ///  dwComponentID (the cookie returned from FRegisterComponent) with the
            ///  new registration information pcrinfo.
            ///  Typically this is used to update the idle time registration data, but
            ///  can be used to update other registration data as well.
            ///  Return TRUE if successful, FALSE otherwise.
            /// </summary>
            bool UnsafeNativeMethods.IMsoComponentManager.FUpdateComponentRegistration(
                                                                  IntPtr dwComponentID,
                                                                  NativeMethods.MSOCRINFOSTRUCT info
                                                                  )
            {
                int dwLocalComponentID = unchecked((int)(long)dwComponentID);
                // Update the registration info
                //
                ComponentHashtableEntry entry = (ComponentHashtableEntry)OleComponents[dwLocalComponentID];
                if (entry == null)
                {
                    return false;
                }

                entry.componentInfo = info;

                return true;
            }

            /// <summary>
            ///  Notify component manager that component identified by dwComponentID
            ///  (cookie returned from FRegisterComponent) has been activated.
            ///  The active component gets the chance to process messages before they
            ///  are dispatched (via IMsoComponent::FPreTranslateMessage) and typically
            ///  gets first chance at idle time after the host.
            ///  This method fails if another component is already Exclusively Active.
            ///  In this case, FALSE is returned and SetLastError is set to
            ///  msoerrACompIsXActive (comp usually need not take any special action
            ///  in this case).
            ///  Return TRUE if successful.
            /// </summary>
            bool UnsafeNativeMethods.IMsoComponentManager.FOnComponentActivate(IntPtr dwComponentID)
            {

                int dwLocalComponentID = unchecked((int)(long)dwComponentID);
                Debug.WriteLineIf(CompModSwitches.MSOComponentManager.TraceInfo, "ComponentManager: Component activated.  ID: " + dwLocalComponentID.ToString(CultureInfo.InvariantCulture));

                ComponentHashtableEntry entry = (ComponentHashtableEntry)OleComponents[dwLocalComponentID];
                if (entry == null)
                {
                    Debug.WriteLineIf(CompModSwitches.MSOComponentManager.TraceInfo, "*** Component not registered ***");
                    return false;
                }

                Debug.WriteLineIf(CompModSwitches.MSOComponentManager.TraceInfo, "New active component is : " + entry.component.ToString());
                activeComponent = entry.component;
                return true;
            }

            /// <summary>
            ///  Called to inform component manager that  component identified by
            ///  dwComponentID (cookie returned from FRegisterComponent) wishes
            ///  to perform a tracking operation (such as mouse tracking).
            ///  The component calls this method with fTrack == TRUE to begin the
            ///  tracking operation and with fTrack == FALSE to end the operation.
            ///  During the tracking operation the component manager routes messages
            ///  to the tracking component (via IMsoComponent::FPreTranslateMessage)
            ///  rather than to the active component.  When the tracking operation ends,
            ///  the component manager should resume routing messages to the active
            ///  component.
            ///  Note: component manager should perform no idle time processing during a
            ///    tracking operation other than give the tracking component idle
            ///    time via IMsoComponent::FDoIdle.
            ///  Note: there can only be one tracking component at a time.
            ///  Return TRUE if successful, FALSE otherwise.
            /// </summary>
            bool UnsafeNativeMethods.IMsoComponentManager.FSetTrackingComponent(IntPtr dwComponentID, bool fTrack)
            {

                int dwLocalComponentID = unchecked((int)(long)dwComponentID);
                ComponentHashtableEntry entry = (ComponentHashtableEntry)OleComponents[dwLocalComponentID];
                if (entry == null)
                {
                    return false;
                }

                if (entry.component == trackingComponent ^ fTrack)
                {
                    return false;
                }

                if (fTrack)
                {
                    trackingComponent = entry.component;
                }
                else
                {
                    trackingComponent = null;
                }

                return true;
            }

            /// <summary>
            ///  Notify component manager that component identified by dwComponentID
            ///  (cookie returned from FRegisterComponent) is entering the state
            ///  identified by uStateID (msocstateXXX value).  (For convenience when
            ///  dealing with sub CompMgrs, the host can call this method passing 0 for
            ///  dwComponentID.)
            ///  Component manager should notify all other interested components within
            ///  the state context indicated by uContext (a msoccontextXXX value),
            ///  excluding those within the state context of a CompMgr in rgpicmExclude,
            ///  via IMsoComponent::OnEnterState (see "Comments on State Contexts",
            ///  above).
            ///  Component Manager should also take appropriate action depending on the
            ///  value of uStateID (see msocstate comments, above).
            ///  dwReserved is reserved for future use and should be zero.
            ///
            ///  rgpicmExclude (can be NULL) is an array of cpicmExclude CompMgrs (can
            ///  include root CompMgr and/or sub CompMgrs); components within the state
            ///  context of a CompMgr appearing in this     array should NOT be notified of
            ///  the state change (note: if uContext        is msoccontextMine, the only
            ///  CompMgrs in rgpicmExclude that are checked for exclusion are those that
            ///  are sub CompMgrs of this Component Manager, since all other CompMgrs
            ///  are outside of this Component Manager's state context anyway.)
            ///
            ///  Note: Calls to this method are symmetric with calls to
            ///  FOnComponentExitState.
            ///  That is, if n OnComponentEnterState calls are made, the component is
            ///  considered to be in the state until n FOnComponentExitState calls are
            ///  made.  Before revoking its registration a component must make a
            ///  sufficient number of FOnComponentExitState calls to offset any
            ///  outstanding OnComponentEnterState calls it has made.
            ///
            ///  Note: inplace objects should not call this method with
            ///  uStateID == msocstateModal when entering modal state. Such objects
            ///  should call IOleInPlaceFrame::EnableModeless instead.
            /// </summary>
            void UnsafeNativeMethods.IMsoComponentManager.OnComponentEnterState(
                                                           IntPtr dwComponentID,
                                                           int uStateID,
                                                           int uContext,
                                                           int cpicmExclude,
                                                           int rgpicmExclude,          // IMsoComponentManger**
                                                           int dwReserved)
            {

                int dwLocalComponentID = unchecked((int)(long)dwComponentID);
                currentState |= uStateID;

                Debug.WriteLineIf(CompModSwitches.MSOComponentManager.TraceInfo, "ComponentManager: Component enter state.  ID: " + dwLocalComponentID.ToString(CultureInfo.InvariantCulture) + " state: " + uStateID.ToString(CultureInfo.InvariantCulture));

                if (uContext == NativeMethods.MSOCM.msoccontextAll || uContext == NativeMethods.MSOCM.msoccontextMine)
                {

                    Debug.Indent();

                    // We should notify all components we contain that the state has changed.
                    //
                    foreach (ComponentHashtableEntry entry in OleComponents.Values)
                    {
                        Debug.WriteLineIf(CompModSwitches.MSOComponentManager.TraceInfo, "Notifying " + entry.component.ToString());
                        entry.component.OnEnterState(uStateID, true);
                    }

                    Debug.Unindent();
                }
            }

            /// <summary>
            ///  Notify component manager that component identified by dwComponentID
            ///  (cookie returned from FRegisterComponent) is exiting the state
            ///  identified by uStateID (a msocstateXXX value).  (For convenience when
            ///  dealing with sub CompMgrs, the host can call this method passing 0 for
            ///  dwComponentID.)
            ///  uContext, cpicmExclude, and rgpicmExclude are as they are in
            ///  OnComponentEnterState.
            ///  Component manager  should notify all appropriate interested components
            ///  (taking into account uContext, cpicmExclude, rgpicmExclude) via
            ///  IMsoComponent::OnEnterState (see "Comments on State Contexts", above).
            ///  Component Manager should also take appropriate action depending on
            ///  the value of uStateID (see msocstate comments, above).
            ///  Return TRUE if, at the end of this call, the state is still in effect
            ///  at the root of this component manager's state context
            ///  (because the host or some other component is still in the state),
            ///  otherwise return FALSE (ie. return what FInState would return).
            ///  Caller can normally ignore the return value.
            ///
            ///  Note: n calls to this method are symmetric with n calls to
            ///  OnComponentEnterState (see OnComponentEnterState comments, above).
            /// </summary>
            bool UnsafeNativeMethods.IMsoComponentManager.FOnComponentExitState(
                                                           IntPtr dwComponentID,
                                                           int uStateID,
                                                           int uContext,
                                                           int cpicmExclude,
                                                           int rgpicmExclude       // IMsoComponentManager**
                                                           )
            {
                int dwLocalComponentID = unchecked((int)(long)dwComponentID);
                currentState &= ~uStateID;

                Debug.WriteLineIf(CompModSwitches.MSOComponentManager.TraceInfo, "ComponentManager: Component exit state.  ID: " + dwLocalComponentID.ToString(CultureInfo.InvariantCulture) + " state: " + uStateID.ToString(CultureInfo.InvariantCulture));

                if (uContext == NativeMethods.MSOCM.msoccontextAll || uContext == NativeMethods.MSOCM.msoccontextMine)
                {

                    Debug.Indent();

                    // We should notify all components we contain that the state has changed.
                    //
                    foreach (ComponentHashtableEntry entry in OleComponents.Values)
                    {
                        Debug.WriteLineIf(CompModSwitches.MSOComponentManager.TraceInfo, "Notifying " + entry.component.ToString());
                        entry.component.OnEnterState(uStateID, false);
                    }

                    Debug.Unindent();
                }

                return false;
            }

            /// <summary>
            ///  Return TRUE if the state identified by uStateID (a msocstateXXX value)
            ///  is in effect at the root of this component manager's state context,
            ///  FALSE otherwise (see "Comments on State Contexts", above).
            ///  pvoid is reserved for future use and should be NULL.
            /// </summary>
            bool UnsafeNativeMethods.IMsoComponentManager.FInState(int uStateID, IntPtr pvoid)
            {
                return (currentState & uStateID) != 0;
            }

            /// <summary>
            ///  Called periodically by a component during IMsoComponent::FDoIdle.
            ///  Return TRUE if component can continue its idle time processing,
            ///  FALSE if not (in which case component returns from FDoIdle.)
            /// </summary>
            bool UnsafeNativeMethods.IMsoComponentManager.FContinueIdle()
            {

                // Essentially, if we have a message on queue, then don't continue
                // idle processing.
                //
                NativeMethods.MSG msg = new NativeMethods.MSG();
                return !UnsafeNativeMethods.PeekMessage(ref msg, NativeMethods.NullHandleRef, 0, 0, NativeMethods.PM_NOREMOVE);
            }

            /// <summary>
            ///  Component identified by dwComponentID (cookie returned from
            ///  FRegisterComponent) wishes to push a message loop for reason uReason.
            ///  uReason is one the values from the msoloop enumeration (above).
            ///  pvLoopData is data private to the component.
            ///  The component manager should push its message loop,
            ///  calling IMsoComponent::FContinueMessageLoop(uReason, pvLoopData)
            ///  during each loop iteration (see IMsoComponent::FContinueMessageLoop
            ///  comments).  When IMsoComponent::FContinueMessageLoop returns FALSE, the
            ///  component manager terminates the loop.
            ///  Returns TRUE if component manager terminates loop because component
            ///  told it to (by returning FALSE from IMsoComponent::FContinueMessageLoop),
            ///  FALSE if it had to terminate the loop for some other reason.  In the
            ///  latter case, component should perform any necessary action (such as
            ///  cleanup).
            /// </summary>
            bool UnsafeNativeMethods.IMsoComponentManager.FPushMessageLoop(
                                                      IntPtr dwComponentID,
                                                      int reason,
                                                      int pvLoopData          // PVOID
                                                      )
            {

                int dwLocalComponentID = unchecked((int)(long)dwComponentID);
                // Hold onto old state to allow restore before we exit...
                //
                int currentLoopState = currentState;
                bool continueLoop = true;

                if (!OleComponents.ContainsKey(dwLocalComponentID))
                {
                    return false;
                }

                UnsafeNativeMethods.IMsoComponent prevActive = activeComponent;

                try
                {
                    // Execute the message loop until the active component tells us to stop.
                    //
                    NativeMethods.MSG msg = new NativeMethods.MSG();
                    NativeMethods.MSG[] rgmsg = new NativeMethods.MSG[] { msg };
                    bool unicodeWindow = false;
                    UnsafeNativeMethods.IMsoComponent requestingComponent;

                    ComponentHashtableEntry entry = (ComponentHashtableEntry)OleComponents[dwLocalComponentID];
                    if (entry == null)
                    {
                        return false;
                    }

                    requestingComponent = entry.component;

                    activeComponent = requestingComponent;

                    Debug.WriteLineIf(CompModSwitches.MSOComponentManager.TraceInfo, "ComponentManager : Pushing message loop " + reason.ToString(CultureInfo.InvariantCulture));
                    Debug.Indent();

                    while (continueLoop)
                    {

                        // Determine the component to route the message to
                        //
                        UnsafeNativeMethods.IMsoComponent component;

                        if (trackingComponent != null)
                        {
                            component = trackingComponent;
                        }
                        else if (activeComponent != null)
                        {
                            component = activeComponent;
                        }
                        else
                        {
                            component = requestingComponent;
                        }

                        bool peeked = UnsafeNativeMethods.PeekMessage(ref msg, NativeMethods.NullHandleRef, 0, 0, NativeMethods.PM_NOREMOVE);

                        if (peeked)
                        {

                            rgmsg[0] = msg;
                            continueLoop = component.FContinueMessageLoop(reason, pvLoopData, rgmsg);

                            // If the component wants us to process the message, do it.
                            // The component manager hosts windows from many places.  We must be sensitive
                            // to ansi / Unicode windows here.
                            //
                            if (continueLoop)
                            {
                                if (msg.hwnd != IntPtr.Zero && SafeNativeMethods.IsWindowUnicode(new HandleRef(null, msg.hwnd)))
                                {
                                    unicodeWindow = true;
                                    UnsafeNativeMethods.GetMessageW(ref msg, NativeMethods.NullHandleRef, 0, 0);
                                }
                                else
                                {
                                    unicodeWindow = false;
                                    UnsafeNativeMethods.GetMessageA(ref msg, NativeMethods.NullHandleRef, 0, 0);
                                }

                                if (msg.message == WindowMessages.WM_QUIT)
                                {
                                    Debug.WriteLineIf(CompModSwitches.MSOComponentManager.TraceInfo, "ComponentManager : Normal message loop termination");

                                    Application.ThreadContext.FromCurrent().DisposeThreadWindows();

                                    if (reason != NativeMethods.MSOCM.msoloopMain)
                                    {
                                        UnsafeNativeMethods.PostQuitMessage((int)msg.wParam);
                                    }

                                    continueLoop = false;
                                    break;
                                }

                                // Now translate and dispatch the message.
                                //
                                // Reading through the rather sparse documentation,
                                // it seems we should only call FPreTranslateMessage
                                // on the active component.
                                if (!component.FPreTranslateMessage(ref msg))
                                {
                                    UnsafeNativeMethods.TranslateMessage(ref msg);
                                    if (unicodeWindow)
                                    {
                                        UnsafeNativeMethods.DispatchMessageW(ref msg);
                                    }
                                    else
                                    {
                                        UnsafeNativeMethods.DispatchMessageA(ref msg);
                                    }
                                }
                            }
                        }
                        else
                        {

                            // If this is a DoEvents loop, then get out.  There's nothing left
                            // for us to do.
                            //
                            if (reason == NativeMethods.MSOCM.msoloopDoEvents ||
                                reason == NativeMethods.MSOCM.msoloopDoEventsModal)
                            {
                                break;
                            }

                            // Nothing is on the message queue.  Perform idle processing
                            // and then do a WaitMessage.
                            //
                            bool continueIdle = false;

                            if (OleComponents != null)
                            {
                                IEnumerator enumerator = OleComponents.Values.GetEnumerator();

                                while (enumerator.MoveNext())
                                {
                                    ComponentHashtableEntry idleEntry = (ComponentHashtableEntry)enumerator.Current;
                                    continueIdle |= idleEntry.component.FDoIdle(-1);
                                }
                            }

                            // give the component one more chance to terminate the
                            // message loop.
                            //
                            continueLoop = component.FContinueMessageLoop(reason, pvLoopData, null);

                            if (continueLoop)
                            {
                                if (continueIdle)
                                {
                                    // If someone has asked for idle time, give it to them.  However,
                                    // don't cycle immediately; wait up to 100ms.  Why?  Because we don't
                                    // want someone to attach to idle, forget to detach, and then cause
                                    // CPU to end up in race condition.  For Windows Forms this generally isn't an issue because
                                    // our component always returns false from its idle request
                                    UnsafeNativeMethods.MsgWaitForMultipleObjectsEx(0, IntPtr.Zero, 100, NativeMethods.QS_ALLINPUT, NativeMethods.MWMO_INPUTAVAILABLE);
                                }
                                else
                                {
                                    // We should call GetMessage here, but we cannot because
                                    // the component manager requires that we notify the
                                    // active component before we pull the message off the
                                    // queue.  This is a bit of a problem, because WaitMessage
                                    // waits for a NEW message to appear on the queue.  If a
                                    // message appeared between processing and now WaitMessage
                                    // would wait for the next message.  We minimize this here
                                    // by calling PeekMessage.
                                    //
                                    if (!UnsafeNativeMethods.PeekMessage(ref msg, NativeMethods.NullHandleRef, 0, 0, NativeMethods.PM_NOREMOVE))
                                    {
                                        UnsafeNativeMethods.WaitMessage();
                                    }
                                }
                            }
                        }
                    }

                    Debug.Unindent();
                    Debug.WriteLineIf(CompModSwitches.MSOComponentManager.TraceInfo, "ComponentManager : message loop " + reason.ToString(CultureInfo.InvariantCulture) + " complete.");
                }
                finally
                {
                    currentState = currentLoopState;
                    activeComponent = prevActive;
                }

                return !continueLoop;
            }

            /// <summary>
            ///  Cause the component manager to create a "sub" component manager, which
            ///  will be one of its children in the hierarchical tree of component
            ///  managers used to maintiain state contexts (see "Comments on State
            ///  Contexts", above).
            ///  piunkOuter is the controlling unknown (can be NULL), riid is the
            ///  desired IID, and *ppvObj returns   the created sub component manager.
            ///  piunkServProv (can be NULL) is a ptr to an object supporting
            ///  IServiceProvider interface to which the created sub component manager
            ///  will delegate its IMsoComponentManager::QueryService calls.
            ///  (see objext.h or docobj.h for definition of IServiceProvider).
            ///  Returns TRUE if successful.
            /// </summary>
            bool UnsafeNativeMethods.IMsoComponentManager.FCreateSubComponentManager(
                                                                object punkOuter,
                                                                object punkServProv,
                                                                ref Guid riid,
                                                                out IntPtr ppvObj)
            {

                // We do not support sub component managers.
                //
                ppvObj = IntPtr.Zero;
                return false;
            }

            /// <summary>
            ///  Return in *ppicm an AddRef'ed ptr to this component manager's parent
            ///  in the hierarchical tree of component managers used to maintain state
            ///  contexts (see "Comments on State   Contexts", above).
            ///  Returns TRUE if the parent is returned, FALSE if no parent exists or
            ///  some error occurred.
            /// </summary>
            bool UnsafeNativeMethods.IMsoComponentManager.FGetParentComponentManager(out UnsafeNativeMethods.IMsoComponentManager ppicm)
            {
                ppicm = null;
                return false;
            }

            /// <summary>
            ///  Return in *ppic an AddRef'ed ptr to the current active or tracking
            ///  component (as indicated by dwgac (a msogacXXX value)), and
            ///  its registration information in *pcrinfo.  ppic and/or pcrinfo can be
            ///  NULL if caller is not interested these values.  If pcrinfo is not NULL,
            ///  caller should set pcrinfo->cbSize before calling this method.
            ///  Returns TRUE if the component indicated by dwgac exists, FALSE if no
            ///  such component exists or some error occurred.
            ///  dwReserved is reserved for future use and should be zero.
            /// </summary>
            bool UnsafeNativeMethods.IMsoComponentManager.FGetActiveComponent(
                                                         int dwgac,
                                                         UnsafeNativeMethods.IMsoComponent[] ppic,
                                                         NativeMethods.MSOCRINFOSTRUCT info,
                                                         int dwReserved)
            {

                UnsafeNativeMethods.IMsoComponent component = null;

                if (dwgac == NativeMethods.MSOCM.msogacActive)
                {
                    component = activeComponent;
                }
                else if (dwgac == NativeMethods.MSOCM.msogacTracking)
                {
                    component = trackingComponent;
                }
                else if (dwgac == NativeMethods.MSOCM.msogacTrackingOrActive)
                {
                    if (trackingComponent != null)
                    {
                        component = trackingComponent;
                    }
                    else
                    {
                        component = activeComponent;
                    }
                }
                else
                {
                    Debug.Fail("Unknown dwgac in FGetActiveComponent");
                }

                if (ppic != null)
                {
                    ppic[0] = component;
                }
                if (info != null && component != null)
                {
                    foreach (ComponentHashtableEntry entry in OleComponents.Values)
                    {
                        if (entry.component == component)
                        {
                            info = entry.componentInfo;
                            break;
                        }
                    }
                }

                return component != null;
            }
        }

        /// <summary>
        ///  This class is the embodiment of TLS for windows forms.  We do not expose this to end users because
        ///  TLS is really just an unfortunate artifact of using Win 32.  We want the world to be free
        ///  threaded.
        /// </summary>
        internal sealed class ThreadContext : MarshalByRefObject, UnsafeNativeMethods.IMsoComponent
        {
            private const int STATE_OLEINITIALIZED = 0x00000001;
            private const int STATE_EXTERNALOLEINIT = 0x00000002;
            private const int STATE_INTHREADEXCEPTION = 0x00000004;
            private const int STATE_POSTEDQUIT = 0x00000008;
            private const int STATE_FILTERSNAPSHOTVALID = 0x00000010;
            private const int STATE_TRACKINGCOMPONENT = 0x00000020;
            private const int INVALID_ID = unchecked((int)0xFFFFFFFF);

            private static readonly Hashtable contextHash = new Hashtable();

            // When this gets to zero, we'll invoke a full garbage
            // collect and check for root/window leaks.
            //
            private static readonly object tcInternalSyncObject = new object();

            private static int totalMessageLoopCount;
            private static int baseLoopReason;

            [ThreadStatic]
            private static ThreadContext currentThreadContext;

            internal ThreadExceptionEventHandler threadExceptionHandler;
            internal EventHandler idleHandler;
            internal EventHandler enterModalHandler;
            internal EventHandler leaveModalHandler;
            private ApplicationContext applicationContext;

            // Parking window list
            private readonly List<ParkingWindow> parkingWindows = new List<ParkingWindow>();
            private Control marshalingControl;
            private CultureInfo culture;
            private List<IMessageFilter> messageFilters;
            private List<IMessageFilter> messageFilterSnapshot;
            private int inProcessFilters = 0;
            private IntPtr handle;
            private readonly int id;
            private int messageLoopCount;
            private int threadState;
            private int modalCount;

            // used for correct restoration of focus after modality
            private WeakReference activatingControlRef;

            // IMsoComponentManager stuff
            //
            private UnsafeNativeMethods.IMsoComponentManager componentManager;
            private bool externalComponentManager;
            private bool fetchingComponentManager;

            // IMsoComponent stuff
            private int componentID = INVALID_ID;
            private Form currentForm;
            private ThreadWindows threadWindows;
            private NativeMethods.MSG tempMsg = new NativeMethods.MSG();
            private int disposeCount;   // To make sure that we don't allow
                                        // reentrancy in Dispose()

            // Debug helper variable
#if DEBUG
            private int debugModalCounter;
#endif
            // We need to set this flag if we have started the ModalMessageLoop so that we dont create the ThreadWindows
            // when the ComponentManager calls on us (as IMSOComponent) during the OnEnterState.
            private bool ourModalLoop;

            // A private field on Application that stores the callback delegate
            private MessageLoopCallback messageLoopCallback = null;

            /// <summary>
            ///  Creates a new thread context object.
            /// </summary>
            public ThreadContext()
            {
                IntPtr address = IntPtr.Zero;

                UnsafeNativeMethods.DuplicateHandle(new HandleRef(null, SafeNativeMethods.GetCurrentProcess()), new HandleRef(null, SafeNativeMethods.GetCurrentThread()),
                                                    new HandleRef(null, SafeNativeMethods.GetCurrentProcess()), ref address, 0, false,
                                                    NativeMethods.DUPLICATE_SAME_ACCESS);

                handle = address;

                id = SafeNativeMethods.GetCurrentThreadId();
                messageLoopCount = 0;
                currentThreadContext = this;
                contextHash[id] = this;
            }

            public ApplicationContext ApplicationContext
            {
                get
                {
                    return applicationContext;
                }
            }

            /// <summary>
            ///  Retrieves the component manager for this process.  If there is no component manager
            ///  currently installed, we install our own.
            /// </summary>
            internal UnsafeNativeMethods.IMsoComponentManager ComponentManager
            {
                get
                {

                    Debug.WriteLineIf(CompModSwitches.MSOComponentManager.TraceInfo, "Application.ComponentManager.Get:");

                    if (componentManager == null)
                    {

                        // The CLR is a good COM citizen and will pump messages when things are waiting.
                        // This is nice; it keeps the world responsive.  But, it is also very hard for
                        // us because most of the code below causes waits, and the likelihood that
                        // a message will come in and need a component manager is very high.  Recursing
                        // here is very very bad, and will almost certainly lead to application failure
                        // later on as we come out of the recursion.  So, we guard it here and return
                        // null.  EVERYONE who accesses the component manager must handle a NULL return!
                        //
                        if (fetchingComponentManager)
                        {
                            return null;
                        }

                        fetchingComponentManager = true;
                        try
                        {
                            UnsafeNativeMethods.IMsoComponentManager msocm = null;
                            Application.OleRequired();

                            // Attempt to obtain the Host Application MSOComponentManager
                            //
                            IntPtr msgFilterPtr = (IntPtr)0;

                            if (NativeMethods.Succeeded(UnsafeNativeMethods.CoRegisterMessageFilter(NativeMethods.NullHandleRef, ref msgFilterPtr)) && msgFilterPtr != (IntPtr)0)
                            {
                                IntPtr dummy = (IntPtr)0;
                                UnsafeNativeMethods.CoRegisterMessageFilter(new HandleRef(null, msgFilterPtr), ref dummy);

                                object msgFilterObj = Marshal.GetObjectForIUnknown(msgFilterPtr);
                                Marshal.Release(msgFilterPtr);

                                if (msgFilterObj is UnsafeNativeMethods.IOleServiceProvider sp)
                                {
                                    try
                                    {
                                        IntPtr retval = IntPtr.Zero;

                                        // Using typeof() of COM object spins up COM at JIT time.
                                        // Guid compModGuid = typeof(UnsafeNativeMethods.SMsoComponentManager).GUID;
                                        //
                                        Guid compModGuid = new Guid("000C060B-0000-0000-C000-000000000046");
                                        Guid iid = new Guid("{000C0601-0000-0000-C000-000000000046}");
                                        int hr = sp.QueryService(
                                                       ref compModGuid,
                                                       ref iid,
                                                       out retval);

                                        if (NativeMethods.Succeeded(hr) && retval != IntPtr.Zero)
                                        {

                                            // Now query for hte message filter.

                                            IntPtr pmsocm;

                                            try
                                            {
                                                Guid IID_IMsoComponentManager = typeof(UnsafeNativeMethods.IMsoComponentManager).GUID;
                                                hr = Marshal.QueryInterface(retval, ref IID_IMsoComponentManager, out pmsocm);
                                            }
                                            finally
                                            {
                                                Marshal.Release(retval);
                                            }

                                            if (NativeMethods.Succeeded(hr) && pmsocm != IntPtr.Zero)
                                            {

                                                // Ok, we have a native component manager.  Hand this over to
                                                // our broker object to get a proxy we can use
                                                try
                                                {
                                                    msocm = ComponentManagerBroker.GetComponentManager(pmsocm);
                                                }
                                                finally
                                                {
                                                    Marshal.Release(pmsocm);
                                                }
                                            }

                                            if (msocm != null)
                                            {

                                                // If the resulting service is the same pUnk as the
                                                // message filter (a common implementation technique),
                                                // then we want to null msgFilterObj at this point so
                                                // we don't call RelaseComObject on it below.  That would
                                                // also release the RCW for the component manager pointer.
                                                if (msgFilterPtr == retval)
                                                {
                                                    msgFilterObj = null;
                                                }

                                                externalComponentManager = true;
                                                Debug.WriteLineIf(CompModSwitches.MSOComponentManager.TraceInfo, "Using MSO Component manager");

                                                // Now attach app domain unload events so we can
                                                // detect when we need to revoke our component
                                                //
                                                AppDomain.CurrentDomain.DomainUnload += new EventHandler(OnDomainUnload);
                                                AppDomain.CurrentDomain.ProcessExit += new EventHandler(OnDomainUnload);
                                            }
                                        }
                                    }
                                    catch
                                    {
                                    }
                                }

                                if (msgFilterObj != null && Marshal.IsComObject(msgFilterObj))
                                {
                                    Marshal.ReleaseComObject(msgFilterObj);
                                }
                            }

                            // Otherwise, we implement component manager ourselves
                            //
                            if (msocm == null)
                            {
                                msocm = new ComponentManager();
                                externalComponentManager = false;

                                // We must also store this back into the message filter for others
                                // to use.
                                //
                                Debug.WriteLineIf(CompModSwitches.MSOComponentManager.TraceInfo, "Using our own component manager");
                            }

                            if (msocm != null && componentID == INVALID_ID)
                            {
                                // Finally, if we got a compnent manager, register ourselves with it.
                                //
                                Debug.WriteLineIf(CompModSwitches.MSOComponentManager.TraceInfo, "Registering MSO component with the component manager");
                                NativeMethods.MSOCRINFOSTRUCT info = new NativeMethods.MSOCRINFOSTRUCT
                                {
                                    cbSize = Marshal.SizeOf<NativeMethods.MSOCRINFOSTRUCT>(),
                                    uIdleTimeInterval = 0,
                                    grfcrf = NativeMethods.MSOCM.msocrfPreTranslateAll | NativeMethods.MSOCM.msocrfNeedIdleTime,
                                    grfcadvf = NativeMethods.MSOCM.msocadvfModal
                                };

                                bool result = msocm.FRegisterComponent(this, info, out IntPtr localComponentID);
                                componentID = unchecked((int)(long)localComponentID);
                                Debug.Assert(componentID != INVALID_ID, "Our ID sentinel was returned as a valid ID");

                                if (result && !(msocm is ComponentManager))
                                {
                                    messageLoopCount++;
                                }

                                Debug.Assert(result, "Failed to register WindowsForms with the ComponentManager -- DoEvents and modal dialogs will be broken. size: " + info.cbSize);
                                Debug.WriteLineIf(CompModSwitches.MSOComponentManager.TraceInfo, "ComponentManager.FRegisterComponent returned " + result.ToString());
                                Debug.WriteLineIf(CompModSwitches.MSOComponentManager.TraceInfo, "ComponentManager.FRegisterComponent assigned a componentID == [0x" + Convert.ToString(componentID, 16) + "]");
                                componentManager = msocm;
                            }
                        }
                        finally
                        {
                            fetchingComponentManager = false;
                        }
                    }

                    return componentManager;
                }
            }

            internal bool CustomThreadExceptionHandlerAttached
            {
                get
                {
                    return threadExceptionHandler != null;
                }
            }

            /// <summary>
            ///  Retrieves the actual parking form.  This will demand create the parking window
            ///  if it needs to.
            /// </summary>
            internal ParkingWindow GetParkingWindow(DpiAwarenessContext context)
            {

                // Locking 'this' here is ok since this is an internal class.
                lock (this)
                {
                    ParkingWindow parkingWindow = GetParkingWindowForContext(context);
                    if (parkingWindow == null)
                    {
#if DEBUG
                        if (CoreSwitches.PerfTrack.Enabled)
                        {
                            Debug.WriteLine("Creating parking form!");
                            Debug.WriteLine(CoreSwitches.PerfTrack.Enabled, Environment.StackTrace);
                        }
#endif

                        using (DpiHelper.EnterDpiAwarenessScope(context))
                        {
                            parkingWindow = new ParkingWindow();
                        }

                        parkingWindows.Add(parkingWindow);
                    }
                    return parkingWindow;
                }
            }

            /// <summary>
            ///  Returns parking window that matches dpi awareness context. return null if not found.
            /// </summary>
            /// <returns>return matching parking window from list. returns null if not found</returns>
            internal ParkingWindow GetParkingWindowForContext(DpiAwarenessContext context)
            {

                if (parkingWindows.Count == 0)
                {
                    return null;
                }

                // Legacy OS/target framework scenario where ControlDpiContext is set to DPI_AWARENESS_CONTEXT.DPI_AWARENESS_CONTEXT_UNSPECIFIED
                // because of 'ThreadContextDpiAwareness' API unavailability or this feature is not enabled.

                if (!DpiHelper.IsScalingRequirementMet || CommonUnsafeNativeMethods.TryFindDpiAwarenessContextsEqual(context, DpiAwarenessContext.DPI_AWARENESS_CONTEXT_UNSPECIFIED))
                {

                    Debug.Assert(parkingWindows.Count == 1, "parkingWindows count can not be > 1 for legacy OS/target framework versions");
                    return parkingWindows[0];
                }

                // Supported OS scenario.
                foreach (ParkingWindow p in parkingWindows)
                {
                    if (CommonUnsafeNativeMethods.TryFindDpiAwarenessContextsEqual(p.DpiAwarenessContext, context))
                    {
                        return p;
                    }
                }

                // parking window is not yet created for the requested DpiAwarenessContext
                return null;
            }

            internal Control ActivatingControl
            {
                get
                {
                    if ((activatingControlRef != null) && (activatingControlRef.IsAlive))
                    {
                        return activatingControlRef.Target as Control;
                    }
                    return null;
                }
                set
                {
                    if (value != null)
                    {
                        activatingControlRef = new WeakReference(value);
                    }
                    else
                    {
                        activatingControlRef = null;
                    }
                }
            }

            /// <summary>
            ///  Retrieves the actual parking form.  This will demand create the MarshalingControl window
            ///  if it needs to.
            /// </summary>
            internal Control MarshalingControl
            {
                get
                {
                    lock (this)
                    {
                        if (marshalingControl == null)
                        {
#if DEBUG
                            if (CoreSwitches.PerfTrack.Enabled)
                            {
                                Debug.WriteLine("Creating marshalling control!");
                                Debug.WriteLine(CoreSwitches.PerfTrack.Enabled, Environment.StackTrace);
                            }
#endif

                            marshalingControl = new MarshalingControl();
                        }
                        return marshalingControl;
                    }
                }
            }

            /// <summary>
            ///  Allows you to setup a message filter for the application's message pump.  This
            ///  installs the filter on the current thread.
            /// </summary>
            internal void AddMessageFilter(IMessageFilter f)
            {
                if (messageFilters == null)
                {
                    messageFilters = new List<IMessageFilter>();
                }
                if (messageFilterSnapshot == null)
                {
                    messageFilterSnapshot = new List<IMessageFilter>();
                }
                if (f != null)
                {
                    SetState(STATE_FILTERSNAPSHOTVALID, false);
                    if (messageFilters.Count > 0 && f is IMessageModifyAndFilter)
                    {
                        // insert the IMessageModifyAndFilter filters first
                        messageFilters.Insert(0, f);
                    }
                    else
                    {
                        messageFilters.Add(f);
                    }
                }
            }

            // Called immediately before we begin pumping messages for a modal message loop.
            internal void BeginModalMessageLoop(ApplicationContext context)
            {
#if DEBUG
                debugModalCounter++;
#endif
                // Set the ourModalLoop flag so that the "IMSOComponent.OnEnterState" is a NOOP since we started the ModalMessageLoop.
                bool wasOurLoop = ourModalLoop;
                ourModalLoop = true;
                try
                {
                    UnsafeNativeMethods.IMsoComponentManager cm = ComponentManager;
                    if (cm != null)
                    {
                        cm.OnComponentEnterState((IntPtr)componentID, NativeMethods.MSOCM.msocstateModal, NativeMethods.MSOCM.msoccontextAll, 0, 0, 0);
                    }
                }
                finally
                {
                    ourModalLoop = wasOurLoop;
                }
                // This will initialize the ThreadWindows with proper flags.
                DisableWindowsForModalLoop(false, context); // onlyWinForms = false

                modalCount++;

                if (enterModalHandler != null && modalCount == 1)
                {
                    enterModalHandler(Thread.CurrentThread, EventArgs.Empty);
                }

            }

            // Disables windows in preparation of going modal.  If parameter is true, we disable all
            // windows, if false, only windows forms windows (i.e., windows controlled by this MsoComponent).
            // See also IMsoComponent.OnEnterState.
            internal void DisableWindowsForModalLoop(bool onlyWinForms, ApplicationContext context)
            {
                Debug.WriteLineIf(CompModSwitches.MSOComponentManager.TraceInfo, "ComponentManager : Entering modal state");
                ThreadWindows old = threadWindows;
                threadWindows = new ThreadWindows(onlyWinForms);
                threadWindows.Enable(false);
                threadWindows.previousThreadWindows = old;

                if (context is ModalApplicationContext modalContext)
                {
                    modalContext.DisableThreadWindows(true, onlyWinForms);
                }
            }

            /// <summary>
            ///  Disposes this thread context object.  Note that this will marshal to the owning thread.
            /// </summary>
            internal void Dispose(bool postQuit)
            {

                // need to avoid multiple threads coming in here or we'll leak the thread
                // handle.
                //
                lock (this)
                {
                    try
                    {
                        if (disposeCount++ == 0)
                        {  // make sure that we are not reentrant
                            // Unravel our message loop.  this will marshal us over to
                            // the right thread, making the dispose() method async.
                            if (messageLoopCount > 0 && postQuit)
                            {
                                PostQuit();
                            }
                            else
                            {
                                bool ourThread = SafeNativeMethods.GetCurrentThreadId() == id;

                                try
                                {
                                    // We can only clean up if we're being called on our
                                    // own thread.
                                    //
                                    if (ourThread)
                                    {

                                        // If we had a component manager, detach from it.
                                        //
                                        if (componentManager != null)
                                        {
                                            RevokeComponent();
                                        }

                                        // DisposeAssociatedComponents();
                                        DisposeThreadWindows();

                                        try
                                        {
                                            Application.RaiseThreadExit();
                                        }
                                        finally
                                        {
                                            if (GetState(STATE_OLEINITIALIZED) && !GetState(STATE_EXTERNALOLEINIT))
                                            {
                                                SetState(STATE_OLEINITIALIZED, false);
                                                UnsafeNativeMethods.OleUninitialize();
                                            }
                                        }
                                    }
                                }
                                finally
                                {
                                    // We can always clean up this handle, though
                                    //
                                    if (handle != IntPtr.Zero)
                                    {
                                        UnsafeNativeMethods.CloseHandle(new HandleRef(this, handle));
                                        handle = IntPtr.Zero;
                                    }

                                    try
                                    {
                                        if (totalMessageLoopCount == 0)
                                        {
                                            Application.RaiseExit();
                                        }
                                    }
                                    finally
                                    {
                                        lock (tcInternalSyncObject)
                                        {
                                            contextHash.Remove((object)id);
                                        }
                                        if (currentThreadContext == this)
                                        {
                                            currentThreadContext = null;
                                        }
                                    }
                                }
                            }

                            GC.SuppressFinalize(this);
                        }
                    }
                    finally
                    {
                        disposeCount--;
                    }
                }
            }

            /// <summary>
            ///  Disposes of this thread's parking form.
            /// </summary>
            private void DisposeParkingWindow()
            {
                if (parkingWindows.Count != 0)
                {

                    // We take two paths here.  If we are on the same thread as
                    // the parking window, we can destroy its handle.  If not,
                    // we just null it and let it GC.  When it finalizes it
                    // will disconnect its handle and post a WM_CLOSE.
                    //
                    // It is important that we just call DestroyHandle here
                    // and do not call Dispose.  Otherwise we would destroy
                    // controls that are living on the parking window.
                    //
                    int hwndThread = SafeNativeMethods.GetWindowThreadProcessId(new HandleRef(parkingWindows[0], parkingWindows[0].Handle), out int pid);
                    int currentThread = SafeNativeMethods.GetCurrentThreadId();

                    for (int i = 0; i < parkingWindows.Count; i++)
                    {
                        if (hwndThread == currentThread)
                        {
                            parkingWindows[i].Destroy();
                        }
                        else
                        {
                            parkingWindows[i] = null;
                        }
                    }
                    parkingWindows.Clear();
                }
            }

            /// <summary>
            ///  Gets rid of all windows in this thread context.  Nulls out
            ///  window objects that we hang on to.
            /// </summary>
            internal void DisposeThreadWindows()
            {

                // We dispose the main window first, so it can perform any
                // cleanup that it may need to do.
                //
                try
                {
                    if (applicationContext != null)
                    {
                        applicationContext.Dispose();
                        applicationContext = null;
                    }

                    // Then, we rudely destroy all of the windows on the thread
                    //
                    ThreadWindows tw = new ThreadWindows(true);
                    tw.Dispose();

                    // And dispose the parking form, if it isn't already
                    //
                    DisposeParkingWindow();
                }
                catch
                {
                }
            }

            // Enables windows in preparation of stopping modal.  If parameter is true, we enable all windows,
            // if false, only windows forms windows (i.e., windows controlled by this MsoComponent).
            // See also IMsoComponent.OnEnterState.
            internal void EnableWindowsForModalLoop(bool onlyWinForms, ApplicationContext context)
            {
                Debug.WriteLineIf(CompModSwitches.MSOComponentManager.TraceInfo, "ComponentManager : Leaving modal state");
                if (threadWindows != null)
                {
                    threadWindows.Enable(true);
                    Debug.Assert(threadWindows != null, "OnEnterState recursed, but it's not supposed to be reentrant");
                    threadWindows = threadWindows.previousThreadWindows;
                }

                if (context is ModalApplicationContext modalContext)
                {
                    modalContext.DisableThreadWindows(false, onlyWinForms);
                }
            }

            // Called immediately after we end pumping messages for a modal message loop.
            internal void EndModalMessageLoop(ApplicationContext context)
            {
#if DEBUG
                debugModalCounter--;
                Debug.Assert(debugModalCounter >= 0, "Mis-matched calls to Application.BeginModalMessageLoop() and Application.EndModalMessageLoop()");
#endif
                // This will re-enable the windows...
                EnableWindowsForModalLoop(false, context); // onlyWinForms = false

                bool wasOurLoop = ourModalLoop;
                ourModalLoop = true;
                try
                {

                    // If We started the ModalMessageLoop .. this will call us back on the IMSOComponent.OnStateEnter and not do anything ...
                    UnsafeNativeMethods.IMsoComponentManager cm = ComponentManager;
                    if (cm != null)
                    {
                        cm.FOnComponentExitState((IntPtr)componentID, NativeMethods.MSOCM.msocstateModal, NativeMethods.MSOCM.msoccontextAll, 0, 0);
                    }
                }
                finally
                {
                    // Reset the flag since we are exiting out of a ModalMesaageLoop..
                    ourModalLoop = wasOurLoop;
                }

                modalCount--;

                if (leaveModalHandler != null && modalCount == 0)
                {
                    leaveModalHandler(Thread.CurrentThread, EventArgs.Empty);
                }
            }

            /// <summary>
            ///  Exits the program by disposing of all thread contexts and message loops.
            /// </summary>
            internal static void ExitApplication()
            {
                ExitCommon(true /*disposing*/);
            }

            private static void ExitCommon(bool disposing)
            {
                lock (tcInternalSyncObject)
                {
                    if (contextHash != null)
                    {
                        ThreadContext[] ctxs = new ThreadContext[contextHash.Values.Count];
                        contextHash.Values.CopyTo(ctxs, 0);
                        for (int i = 0; i < ctxs.Length; ++i)
                        {
                            if (ctxs[i].ApplicationContext != null)
                            {
                                ctxs[i].ApplicationContext.ExitThread();
                            }
                            else
                            {
                                ctxs[i].Dispose(disposing);
                            }
                        }
                    }
                }
            }

            /// <summary>
            ///  Exits the program by disposing of all thread contexts and message loops.
            /// </summary>
            internal static void ExitDomain()
            {
                ExitCommon(false /*disposing*/);
            }

            /// <summary>
            ///  Our finalization.  Minimal stuff... this shouldn't be called... We should always be disposed.
            /// </summary>
            ~ThreadContext()
            {

                // We used to call OleUninitialize() here if we were
                // still STATE_OLEINITIALIZED, but that's never the correct thing to do.
                // At this point we're on the wrong thread and we should never have been
                // called here in the first place.

                // We can always clean up this handle, though
                //
                if (handle != IntPtr.Zero)
                {
                    UnsafeNativeMethods.CloseHandle(new HandleRef(this, handle));
                    handle = IntPtr.Zero;
                }
            }

            // When a Form receives a WM_ACTIVATE message, it calls this method so we can do the
            // appropriate MsoComponentManager activation magic
            internal void FormActivated(bool activate)
            {
                if (activate)
                {
                    UnsafeNativeMethods.IMsoComponentManager cm = ComponentManager;
                    if (cm != null && !(cm is ComponentManager))
                    {
                        cm.FOnComponentActivate((IntPtr)componentID);
                    }
                }
            }

            // Sets this component as the tracking component - trumping any active component
            // for message filtering.
            internal void TrackInput(bool track)
            {

                // protect against double setting, as this causes asserts in the VS component manager.
                if (track != GetState(STATE_TRACKINGCOMPONENT))
                {
                    UnsafeNativeMethods.IMsoComponentManager cm = ComponentManager;
                    if (cm != null && !(cm is ComponentManager))
                    {
                        cm.FSetTrackingComponent((IntPtr)componentID, track);
                        SetState(STATE_TRACKINGCOMPONENT, track);
                    }
                }
            }
            /// <summary>
            ///  Retrieves a ThreadContext object for the current thread
            /// </summary>
            internal static ThreadContext FromCurrent()
            {
                ThreadContext context = currentThreadContext;

                if (context == null)
                {
                    context = new ThreadContext();
                }

                return context;
            }

            /// <summary>
            ///  Retrieves a ThreadContext object for the given thread ID
            /// </summary>
            internal static ThreadContext FromId(int id)
            {
                ThreadContext context = (ThreadContext)contextHash[(object)id];
                if (context == null && id == SafeNativeMethods.GetCurrentThreadId())
                {
                    context = new ThreadContext();
                }

                return context;
            }

            /// <summary>
            ///  Determines if it is OK to allow an application to quit and shutdown
            ///  the runtime.  We only allow this if we own the base message pump.
            /// </summary>
            internal bool GetAllowQuit()
            {
                return totalMessageLoopCount > 0 && baseLoopReason == NativeMethods.MSOCM.msoloopMain;
            }

            /// <summary>
            ///  Retrieves the handle to this thread.
            /// </summary>
            internal IntPtr GetHandle()
            {
                return handle;
            }

            /// <summary>
            ///  Retrieves the ID of this thread.
            /// </summary>
            internal int GetId()
            {
                return id;
            }

            /// <summary>
            ///  Retrieves the culture for this thread.
            /// </summary>
            internal CultureInfo GetCulture()
            {
                if (culture == null || culture.LCID != SafeNativeMethods.GetThreadLocale())
                {
                    culture = new CultureInfo(SafeNativeMethods.GetThreadLocale());
                }

                return culture;
            }

            /// <summary>
            ///  Determines if a message loop exists on this thread.
            /// </summary>
            internal bool GetMessageLoop()
            {
                return GetMessageLoop(false);
            }

            /// <summary>
            ///  Determines if a message loop exists on this thread.
            /// </summary>
            internal bool GetMessageLoop(bool mustBeActive)
            {

                // If we are already running a loop, we're fine.
                // If we are running in external manager we may need to make sure first the loop is active
                //
                if (messageLoopCount > (mustBeActive && externalComponentManager ? 1 : 0))
                {
                    return true;
                }

                // Also, access the ComponentManager property to demand create it, and we're also
                // fine if it is an external manager, because it has already pushed a loop.
                //
                if (ComponentManager != null && externalComponentManager)
                {
                    if (mustBeActive == false)
                    {
                        return true;
                    }

                    UnsafeNativeMethods.IMsoComponent[] activeComponents = new UnsafeNativeMethods.IMsoComponent[1];
                    if (ComponentManager.FGetActiveComponent(NativeMethods.MSOCM.msogacActive, activeComponents, null, 0) &&
                        activeComponents[0] == this)
                    {
                        return true;
                    }
                }

                // Finally, check if a message loop has been registered
                MessageLoopCallback callback = messageLoopCallback;
                if (callback != null)
                {
                    return callback();
                }

                // Otherwise, we do not have a loop running.
                //
                return false;
            }

            private bool GetState(int bit)
            {
                return (threadState & bit) != 0;
            }

            /// <summary>
            ///  A method of determining whether we are handling messages that does not demand register
            ///  the componentmanager
            /// </summary>
            /// <returns></returns>
            internal bool IsValidComponentId()
            {
                return (componentID != INVALID_ID);
            }

            internal ApartmentState OleRequired()
            {
                Thread current = Thread.CurrentThread;
                if (!GetState(STATE_OLEINITIALIZED))
                {

                    int ret = UnsafeNativeMethods.OleInitialize();

#if false
                    if (!(ret == NativeMethods.S_OK || ret == NativeMethods.S_FALSE || ret == NativeMethods.RPC_E_CHANGED_MODE)) {
                        Debug.Assert(ret == NativeMethods.S_OK || ret == NativeMethods.S_FALSE || ret == NativeMethods.RPC_E_CHANGED_MODE,
                                     "OLE Failed to Initialize!. RetCode: 0x" + Convert.ToString(ret, 16) +
                                     " LastError: " + Marshal.GetLastWin32Error().ToString());
                    }
#endif

                    SetState(STATE_OLEINITIALIZED, true);
                    if (ret == NativeMethods.RPC_E_CHANGED_MODE)
                    {
                        // This could happen if the thread was already initialized for MTA
                        // and then we call OleInitialize which tries to initialized it for STA
                        // This currently happens while profiling...
                        SetState(STATE_EXTERNALOLEINIT, true);
                    }

                }

                if (GetState(STATE_EXTERNALOLEINIT))
                {
                    return System.Threading.ApartmentState.MTA;
                }
                else
                {
                    return System.Threading.ApartmentState.STA;
                }
            }

            private void OnAppThreadExit(object sender, EventArgs e)
            {
                Dispose(true);
            }

            /// <summary>
            ///  Revokes our component if needed.
            /// </summary>
            [PrePrepareMethod]
            private void OnDomainUnload(object sender, EventArgs e)
            {
                RevokeComponent();
                ExitDomain();
            }

            /// <summary>
            ///  Called when an untrapped exception occurs in a thread.  This allows the
            ///  programmer to trap these, and, if left untrapped, throws a standard error
            ///  dialog.
            /// </summary>
            internal void OnThreadException(Exception t)
            {
                if (GetState(STATE_INTHREADEXCEPTION))
                {
                    return;
                }

                SetState(STATE_INTHREADEXCEPTION, true);
                try
                {
                    if (threadExceptionHandler != null)
                    {
                        threadExceptionHandler(Thread.CurrentThread, new ThreadExceptionEventArgs(t));
                    }
                    else
                    {
                        if (SystemInformation.UserInteractive)
                        {
                            ThreadExceptionDialog td = new ThreadExceptionDialog(t);
                            DialogResult result = DialogResult.OK;

                            try
                            {
                                result = td.ShowDialog();
                            }
                            finally
                            {
                                td.Dispose();
                            }
                            switch (result)
                            {
                                case DialogResult.Abort:

                                    Application.ExitInternal();

                                    Environment.Exit(0);
                                    break;
                                case DialogResult.Yes:
                                    if (t is WarningException w)
                                    {
                                        Help.ShowHelp(null, w.HelpUrl, w.HelpTopic);
                                    }
                                    break;
                            }
                        }
                        else
                        {
                            // Ignore unhandled thread exceptions. The user can
                            // override if they really care.
                            //
                        }

                    }
                }
                finally
                {
                    SetState(STATE_INTHREADEXCEPTION, false);
                }
            }

            internal void PostQuit()
            {
                Debug.WriteLineIf(CompModSwitches.MSOComponentManager.TraceInfo, "ComponentManager : Attempting to terminate message loop");

                // Per http://support.microsoft.com/support/kb/articles/Q183/1/16.ASP
                //
                // WM_QUIT may be consumed by another message pump under very specific circumstances.
                // When that occurs, we rely on the STATE_POSTEDQUIT to be caught in the next
                // idle, at which point we can tear down.
                //
                // We can't follow the KB article exactly, becasue we don't have an HWND to PostMessage
                // to.
                //
                UnsafeNativeMethods.PostThreadMessage(id, WindowMessages.WM_QUIT, IntPtr.Zero, IntPtr.Zero);
                SetState(STATE_POSTEDQUIT, true);
            }

            // Allows the hosting environment to register a callback
            internal void RegisterMessageLoop(MessageLoopCallback callback)
            {
                messageLoopCallback = callback;
            }

            /// <summary>
            ///  Removes a message filter previously installed with addMessageFilter.
            /// </summary>
            internal void RemoveMessageFilter(IMessageFilter f)
            {
                if (messageFilters != null)
                {
                    SetState(STATE_FILTERSNAPSHOTVALID, false);
                    messageFilters.Remove(f);
                }
            }

            /// <summary>
            ///  Starts a message loop for the given reason.
            /// </summary>
            internal void RunMessageLoop(int reason, ApplicationContext context)
            {
                // Ensure that we attempt to apply theming before doing anything
                // that might create a window.

                IntPtr userCookie = IntPtr.Zero;
                if (UseVisualStyles)
                {
                    userCookie = UnsafeNativeMethods.ThemingScope.Activate();
                }

                try
                {
                    RunMessageLoopInner(reason, context);
                }
                finally
                {
                    UnsafeNativeMethods.ThemingScope.Deactivate(userCookie);
                }
            }

            private void RunMessageLoopInner(int reason, ApplicationContext context)
            {

                Debug.WriteLineIf(CompModSwitches.MSOComponentManager.TraceInfo, "ThreadContext.PushMessageLoop {");
                Debug.Indent();

                if (reason == NativeMethods.MSOCM.msoloopModalForm && !SystemInformation.UserInteractive)
                {
                    throw new InvalidOperationException(SR.CantShowModalOnNonInteractive);
                }

                // if we've entered because of a Main message loop being pushed
                // (different than a modal message loop or DoEVents loop)
                // then clear the QUIT flag to allow normal processing.
                // this flag gets set during loop teardown for another form.
                if (reason == NativeMethods.MSOCM.msoloopMain)
                {
                    SetState(STATE_POSTEDQUIT, false);
                }

                if (totalMessageLoopCount++ == 0)
                {
                    baseLoopReason = reason;
                }

                messageLoopCount++;

                if (reason == NativeMethods.MSOCM.msoloopMain)
                {
                    // If someone has tried to push another main message loop on this thread, ignore
                    // it.
                    if (messageLoopCount != 1)
                    {
                        throw new InvalidOperationException(SR.CantNestMessageLoops);
                    }

                    applicationContext = context;

                    applicationContext.ThreadExit += new EventHandler(OnAppThreadExit);

                    if (applicationContext.MainForm != null)
                    {
                        applicationContext.MainForm.Visible = true;
                    }

                    DpiHelper.InitializeDpiHelperForWinforms();
                }

                Form oldForm = currentForm;
                if (context != null)
                {
                    currentForm = context.MainForm;
                }

                bool fullModal = false;
                bool localModal = false;
                HandleRef hwndOwner = new HandleRef(null, IntPtr.Zero);

                if (reason == NativeMethods.MSOCM.msoloopDoEventsModal)
                {
                    localModal = true;
                }

                if (reason == NativeMethods.MSOCM.msoloopModalForm || reason == NativeMethods.MSOCM.msoloopModalAlert)
                {
                    fullModal = true;

                    // We're about to disable all windows in the thread so our modal dialog can be the top dog.  Because this can interact
                    // with external MSO things, and also because the modal dialog could have already had its handle created,
                    // Check to see if the handle exists and if the window is currently enabled. We remember this so we can set the
                    // window back to enabled after disabling everyone else.  This is just a precaution against someone doing the
                    // wrong thing and disabling our dialog.
                    //
                    bool modalEnabled = currentForm != null && currentForm.Enabled;

                    Debug.WriteLineIf(CompModSwitches.MSOComponentManager.TraceInfo, "[0x" + Convert.ToString(componentID, 16) + "] Notifying component manager that we are entering a modal loop");
                    BeginModalMessageLoop(context);

                    // If the owner window of the dialog is still enabled, disable it now.
                    // This can happen if the owner window is from a different thread or
                    // process.
                    hwndOwner = new HandleRef(null, UnsafeNativeMethods.GetWindowLong(new HandleRef(currentForm, currentForm.Handle), NativeMethods.GWL_HWNDPARENT));
                    if (hwndOwner.Handle != IntPtr.Zero)
                    {
                        if (SafeNativeMethods.IsWindowEnabled(hwndOwner))
                        {
                            SafeNativeMethods.EnableWindow(hwndOwner, false);
                        }
                        else
                        {
                            // reset hwndOwner so we are not tempted to
                            // fiddle with it
                            hwndOwner = new HandleRef(null, IntPtr.Zero);
                        }
                    }

                    // The second half of the the modalEnabled flag above.  Here, if we were previously
                    // enabled, make sure that's still the case.
                    //
                    if (currentForm != null &&
                        currentForm.IsHandleCreated &&
                        SafeNativeMethods.IsWindowEnabled(new HandleRef(currentForm, currentForm.Handle)) != modalEnabled)
                    {
                        SafeNativeMethods.EnableWindow(new HandleRef(currentForm, currentForm.Handle), modalEnabled);
                    }
                }

                try
                {
                    Debug.WriteLineIf(CompModSwitches.MSOComponentManager.TraceInfo, "[0x" + Convert.ToString(componentID, 16) + "] Calling ComponentManager.FPushMessageLoop...");
                    bool result;

                    // Register marshaller for background tasks.  At this point,
                    // need to be able to successfully get the handle to the
                    // parking window.  Only do it when we're entering the first
                    // message loop for this thread.
                    if (messageLoopCount == 1)
                    {
                        WindowsFormsSynchronizationContext.InstallIfNeeded();
                    }

                    //need to do this in a try/finally.  Also good to do after we installed the synch context.
                    if (fullModal && currentForm != null)
                    {
                        currentForm.Visible = true;
                    }

                    if ((!fullModal && !localModal) || ComponentManager is ComponentManager)
                    {
                        result = ComponentManager.FPushMessageLoop((IntPtr)componentID, reason, 0);
                    }
                    else if (reason == NativeMethods.MSOCM.msoloopDoEvents ||
                             reason == NativeMethods.MSOCM.msoloopDoEventsModal)
                    {
                        result = LocalModalMessageLoop(null);
                    }
                    else
                    {
                        result = LocalModalMessageLoop(currentForm);
                    }

                    Debug.WriteLineIf(CompModSwitches.MSOComponentManager.TraceInfo, "[0x" + Convert.ToString(componentID, 16) + "] ComponentManager.FPushMessageLoop returned " + result.ToString());
                }
                finally
                {

                    if (fullModal)
                    {
                        Debug.WriteLineIf(CompModSwitches.MSOComponentManager.TraceInfo, "[0x" + Convert.ToString(componentID, 16) + "] Notifying component manager that we are exiting a modal loop");
                        EndModalMessageLoop(context);

                        // Again, if the hwndOwner was valid and disabled above, re-enable it.
                        if (hwndOwner.Handle != IntPtr.Zero)
                        {
                            SafeNativeMethods.EnableWindow(hwndOwner, true);
                        }
                    }

                    currentForm = oldForm;
                    totalMessageLoopCount--;
                    messageLoopCount--;

                    if (messageLoopCount == 0)
                    {
                        // If last message loop shutting down, install the
                        // previous op sync context in place before we started the first
                        // message loop.
                        WindowsFormsSynchronizationContext.Uninstall(false);
                    }

                    if (reason == NativeMethods.MSOCM.msoloopMain)
                    {
                        Dispose(true);
                    }
                    else if (messageLoopCount == 0 && componentManager != null)
                    {
                        // If we had a component manager, detach from it.
                        //
                        RevokeComponent();
                    }
                }

                Debug.Unindent();
                Debug.WriteLineIf(CompModSwitches.MSOComponentManager.TraceInfo, "}");
            }

            private bool LocalModalMessageLoop(Form form)
            {
                try
                {
                    // Execute the message loop until the active component tells us to stop.
                    //
                    NativeMethods.MSG msg = new NativeMethods.MSG();
                    bool unicodeWindow = false;
                    bool continueLoop = true;

                    while (continueLoop)
                    {

                        bool peeked = UnsafeNativeMethods.PeekMessage(ref msg, NativeMethods.NullHandleRef, 0, 0, NativeMethods.PM_NOREMOVE);

                        if (peeked)
                        {

                            // If the component wants us to process the message, do it.
                            // The component manager hosts windows from many places.  We must be sensitive
                            // to ansi / Unicode windows here.
                            //
                            if (msg.hwnd != IntPtr.Zero && SafeNativeMethods.IsWindowUnicode(new HandleRef(null, msg.hwnd)))
                            {
                                unicodeWindow = true;
                                if (!UnsafeNativeMethods.GetMessageW(ref msg, NativeMethods.NullHandleRef, 0, 0))
                                {
                                    continue;
                                }

                            }
                            else
                            {
                                unicodeWindow = false;
                                if (!UnsafeNativeMethods.GetMessageA(ref msg, NativeMethods.NullHandleRef, 0, 0))
                                {
                                    continue;
                                }
                            }

                            if (!PreTranslateMessage(ref msg))
                            {
                                UnsafeNativeMethods.TranslateMessage(ref msg);
                                if (unicodeWindow)
                                {
                                    UnsafeNativeMethods.DispatchMessageW(ref msg);
                                }
                                else
                                {
                                    UnsafeNativeMethods.DispatchMessageA(ref msg);
                                }
                            }

                            if (form != null)
                            {
                                continueLoop = !form.CheckCloseDialog(false);
                            }
                        }
                        else if (form == null)
                        {
                            break;
                        }
                        else if (!UnsafeNativeMethods.PeekMessage(ref msg, NativeMethods.NullHandleRef, 0, 0, NativeMethods.PM_NOREMOVE))
                        {
                            UnsafeNativeMethods.WaitMessage();
                        }
                    }
                    return continueLoop;
                }
                catch
                {
                    return false;
                }
            }

            internal bool ProcessFilters(ref NativeMethods.MSG msg, out bool modified)
            {
                bool filtered = false;

                modified = false;

                // Account for the case where someone removes a message filter
                // as a result of PreFilterMessage.  the message filter will be
                // removed from _the next_ message.
                // If message filter is added or removed inside the user-provided PreFilterMessage function,
                // and user code pumps messages, we might re-enter ProcessFilter on the same stack, we
                // should not update the snapshot until the next message.
                if (messageFilters != null && !GetState(STATE_FILTERSNAPSHOTVALID) && inProcessFilters == 0)
                {
                    messageFilterSnapshot.Clear();
                    if (messageFilters.Count > 0)
                    {
                        messageFilterSnapshot.AddRange(messageFilters);
                    }
                    SetState(STATE_FILTERSNAPSHOTVALID, true);
                }

                inProcessFilters++;
                try
                {
                    if (messageFilterSnapshot != null && messageFilterSnapshot.Count != 0)
                    {
                        IMessageFilter f;
                        int count = messageFilterSnapshot.Count;

                        Message m = Message.Create(msg.hwnd, msg.message, msg.wParam, msg.lParam);

                        for (int i = 0; i < count; i++)
                        {
                            f = messageFilterSnapshot[i];
                            bool filterMessage = f.PreFilterMessage(ref m);
                            // make sure that we update the msg struct with the new result after the call to
                            // PreFilterMessage.
                            if (f is IMessageModifyAndFilter)
                            {
                                msg.hwnd = m.HWnd;
                                msg.message = m.Msg;
                                msg.wParam = m.WParam;
                                msg.lParam = m.LParam;
                                modified = true;
                            }

                            if (filterMessage)
                            {
                                filtered = true;
                                break;
                            }
                        }
                    }
                }
                finally
                {
                    inProcessFilters--;
                }

                return filtered;
            }

            /// <summary>
            ///  Message filtering routine that is called before dispatching a message.
            ///  If this returns true, the message is already processed.  If it returns
            ///  false, the message should be allowed to continue through the dispatch
            ///  mechanism.
            /// </summary>
            internal bool PreTranslateMessage(ref NativeMethods.MSG msg)
            {
                if (ProcessFilters(ref msg, out bool modified))
                {
                    return true;
                }

                if (msg.message >= WindowMessages.WM_KEYFIRST
                        && msg.message <= WindowMessages.WM_KEYLAST)
                {
                    if (msg.message == WindowMessages.WM_CHAR)
                    {
                        int breakLParamMask = 0x1460000; // 1 = extended keyboard, 46 = scan code
                        if (unchecked((int)(long)msg.wParam) == 3 && (unchecked((int)(long)msg.lParam) & breakLParamMask) == breakLParamMask)
                        { // ctrl-brk
                            // wParam is the key character, which for ctrl-brk is the same as ctrl-C.
                            // So we need to go to the lparam to distinguish the two cases.
                            // You might also be able to do this with WM_KEYDOWN (again with wParam=3)

                            if (Debugger.IsAttached)
                            {
                                Debugger.Break();
                            }
                        }
                    }
                    Control target = Control.FromChildHandle(msg.hwnd);
                    bool retValue = false;

                    Message m = Message.Create(msg.hwnd, msg.message, msg.wParam, msg.lParam);

                    if (target != null)
                    {
                        if (NativeWindow.WndProcShouldBeDebuggable)
                        {
                            // we don't want to do a catch in the debuggable case.
                            //
                            if (Control.PreProcessControlMessageInternal(target, ref m) == PreProcessControlState.MessageProcessed)
                            {
                                retValue = true;
                            }
                        }
                        else
                        {
                            try
                            {
                                if (Control.PreProcessControlMessageInternal(target, ref m) == PreProcessControlState.MessageProcessed)
                                {
                                    retValue = true;
                                }
                            }
                            catch (Exception e)
                            {
                                OnThreadException(e);
                            }
                        }
                    }
                    else
                    {
                        // See if this is a dialog message -- this is for handling any native dialogs that are launched from
                        // winforms code.  This can happen with ActiveX controls that launch dialogs specificially
                        //

                        // first, get the first top-level window in the hierarchy.
                        //
                        IntPtr hwndRoot = UnsafeNativeMethods.GetAncestor(new HandleRef(null, msg.hwnd), NativeMethods.GA_ROOT);

                        // if we got a valid HWND, then call IsDialogMessage on it.  If that returns true, it's been processed
                        // so we should return true to prevent Translate/Dispatch from being called.
                        //
                        if (hwndRoot != IntPtr.Zero && UnsafeNativeMethods.IsDialogMessage(new HandleRef(null, hwndRoot), ref msg))
                        {
                            return true;
                        }
                    }

                    msg.wParam = m.WParam;
                    msg.lParam = m.LParam;

                    if (retValue)
                    {
                        return true;
                    }
                }

                return false;
            }

            /// <summary>
            ///  Revokes our component from the active component manager.  Does
            ///  nothing if there is no active component manager or we are
            ///  already invoked.
            /// </summary>
            private void RevokeComponent()
            {
                if (componentManager != null && componentID != INVALID_ID)
                {
                    int id = componentID;
                    UnsafeNativeMethods.IMsoComponentManager msocm = componentManager;

                    try
                    {
                        msocm.FRevokeComponent((IntPtr)id);
                        if (Marshal.IsComObject(msocm))
                        {
                            Marshal.ReleaseComObject(msocm);
                        }
                    }
                    finally
                    {
                        componentManager = null;
                        componentID = INVALID_ID;
                    }
                }
            }

            /// <summary>
            ///  Sets the culture for this thread.
            /// </summary>
            internal void SetCulture(CultureInfo culture)
            {
                if (culture != null && culture.LCID != SafeNativeMethods.GetThreadLocale())
                {
                    SafeNativeMethods.SetThreadLocale(culture.LCID);
                }
            }

            private void SetState(int bit, bool value)
            {
                if (value)
                {
                    threadState |= bit;
                }
                else
                {
                    threadState &= (~bit);
                }
            }

            ///////////////////////////////////////////////////////////////////////////////////////////////////////
            /****************************************************************************************
             *
             *                                  IMsoComponent
             *
             ****************************************************************************************/

            // Things to test in VS when you change this code:
            // - You can bring up dialogs multiple times (ie, the editor for TextBox.Lines)
            // - Double-click DataFormWizard, cancel wizard
            // - When a dialog is open and you switch to another application, when you switch
            //   back to VS the dialog gets the focus
            // - If one modal dialog launches another, they are all modal (Try web forms Table\Rows\Cell)
            // - When a dialog is up, VS is completely disabled, including moving and resizing VS.
            // - After doing all this, you can ctrl-shift-N start a new project and VS is enabled.

            /// <summary>
            ///  Standard FDebugMessage method.
            ///  Since IMsoComponentManager is a reference counted interface,
            ///  MsoDWGetChkMemCounter should be used when processing the
            ///  msodmWriteBe message.
            /// </summary>
            bool UnsafeNativeMethods.IMsoComponent.FDebugMessage(IntPtr hInst, int msg, IntPtr wparam, IntPtr lparam)
            {
                return false;
            }

            /// <summary>
            ///  Give component a chance to process the message pMsg before it is
            ///  translated and dispatched. Component can do TranslateAccelerator
            ///  do IsDialogMessage, modify pMsg, or take some other action.
            ///  Return TRUE if the message is consumed, FALSE otherwise.
            /// </summary>
            bool UnsafeNativeMethods.IMsoComponent.FPreTranslateMessage(ref NativeMethods.MSG msg)
            {
                return PreTranslateMessage(ref msg);
            }

            /// <summary>
            ///  Notify component when app enters or exits (as indicated by fEnter)
            ///  the state identified by uStateID (a value from olecstate enumeration).
            ///  Component should take action depending on value of uStateID
            ///  (see olecstate comments, above).
            ///
            ///  Note: If n calls are made with TRUE fEnter, component should consider
            ///  the state to be in effect until n calls are made with FALSE fEnter.
            ///
            ///  Note: Components should be aware that it is possible for this method to
            ///  be called with FALSE fEnter more    times than it was called with TRUE
            ///  fEnter (so, for example, if component is maintaining a state counter
            ///  (incremented when this method is called with TRUE fEnter, decremented
            ///  when called with FALSE fEnter), the counter should not be decremented
            ///  for FALSE fEnter if it is already at zero.)
            /// </summary>
            void UnsafeNativeMethods.IMsoComponent.OnEnterState(int uStateID, bool fEnter)
            {

                Debug.WriteLineIf(CompModSwitches.MSOComponentManager.TraceInfo, "ComponentManager : OnEnterState(" + uStateID + ", " + fEnter + ")");

                // Return if our (WINFORMS) Modal Loop is still running.
                if (ourModalLoop)
                {
                    return;
                }
                if (uStateID == NativeMethods.MSOCM.msocstateModal)
                {
                    // We should only be messing with windows we own.  See the "ctrl-shift-N" test above.
                    if (fEnter)
                    {
                        DisableWindowsForModalLoop(true, null); // WinFormsOnly = true
                    }
                    else
                    {
                        EnableWindowsForModalLoop(true, null); // WinFormsOnly = true
                    }
                }
            }

            /// <summary>
            ///  Notify component when the host application gains or loses activation.
            ///  If fActive is TRUE, the host app is being activated and dwOtherThreadID
            ///  is the ID of the thread owning the window being deactivated.
            ///  If fActive is FALSE, the host app is being deactivated and
            ///  dwOtherThreadID is the ID of the thread owning the window being
            ///  activated.
            ///  Note: this method is not called when both the window being activated
            ///  and the one being deactivated belong to the host app.
            /// </summary>
            void UnsafeNativeMethods.IMsoComponent.OnAppActivate(bool fActive, int dwOtherThreadID)
            {
            }

            /// <summary>
            ///  Notify the active component that it has lost its active status because
            ///  the host or another component has become active.
            /// </summary>
            void UnsafeNativeMethods.IMsoComponent.OnLoseActivation()
            {
                Debug.WriteLineIf(CompModSwitches.MSOComponentManager.TraceInfo, "ComponentManager : Our component is losing activation.");
            }

            /// <summary>
            ///  Notify component when a new object is being activated.
            ///  If pic is non-NULL, then it is the component that is being activated.
            ///  In this case, fSameComponent is TRUE if pic is the same component as
            ///  the callee of this method, and pcrinfo is the reg info of pic.
            ///  If pic is NULL and fHostIsActivating is TRUE, then the host is the
            ///  object being activated, and pchostinfo is its host info.
            ///  If pic is NULL and fHostIsActivating is FALSE, then there is no current
            ///  active object.
            ///
            ///  If pic is being activated and pcrinfo->grf has the
            ///  olecrfExclusiveBorderSpace bit set, component should hide its border
            ///  space tools (toolbars, status bars, etc.);
            ///  component should also do this if host is activating and
            ///  pchostinfo->grfchostf has the olechostfExclusiveBorderSpace bit set.
            ///  In either of these cases, component should unhide its border space
            ///  tools the next time it is activated.
            ///
            ///  if pic is being activated and pcrinfo->grf has the
            ///  olecrfExclusiveActivation bit is set, then pic is being activated in
            ///  "ExclusiveActive" mode.
            ///  Component should retrieve the top frame window that is hosting pic
            ///  (via pic->HwndGetWindow(olecWindowFrameToplevel, 0)).
            ///  If this window is different from component's own top frame window,
            ///  component should disable its windows and do other things it would do
            ///  when receiving OnEnterState(olecstateModal, TRUE) notification.
            ///  Otherwise, if component is top-level,
            ///  it should refuse to have its window activated by appropriately
            ///  processing WM_MOUSEACTIVATE (but see WM_MOUSEACTIVATE NOTE, above).
            ///  Component should remain in one of these states until the
            ///  ExclusiveActive mode ends, indicated by a future call to
            ///  OnActivationChange with ExclusiveActivation bit not set or with NULL
            ///  pcrinfo.
            /// </summary>
            void UnsafeNativeMethods.IMsoComponent.OnActivationChange(UnsafeNativeMethods.IMsoComponent component, bool fSameComponent,
                                                  int pcrinfo,
                                                  bool fHostIsActivating,
                                                  int pchostinfo,
                                                  int dwReserved)
            {
                Debug.WriteLineIf(CompModSwitches.MSOComponentManager.TraceInfo, "ComponentManager : OnActivationChange");
            }

            /// <summary>
            ///  Give component a chance to do idle time tasks.  grfidlef is a group of
            ///  bit flags taken from the enumeration of oleidlef values (above),
            ///  indicating the type of idle tasks to perform.
            ///  Component may periodically call IOleComponentManager::FContinueIdle;
            ///  if this method returns FALSE, component should terminate its idle
            ///  time processing and return.
            ///  Return TRUE if more time is needed to perform the idle time tasks,
            ///  FALSE otherwise.
            ///  Note: If a component reaches a point where it has no idle tasks
            ///  and does not need FDoIdle calls, it should remove its idle task
            ///  registration via IOleComponentManager::FUpdateComponentRegistration.
            ///  Note: If this method is called on while component is performing a
            ///  tracking operation, component should only perform idle time tasks that
            ///  it deems are appropriate to perform during tracking.
            /// </summary>
            bool UnsafeNativeMethods.IMsoComponent.FDoIdle(int grfidlef)
            {
                idleHandler?.Invoke(Thread.CurrentThread, EventArgs.Empty);
                return false;
            }

            /// <summary>
            ///  Called during each iteration of a message loop that the component
            ///  pushed. uReason and pvLoopData are the reason and the component private
            ///  data that were passed to IOleComponentManager::FPushMessageLoop.
            ///  This method is called after peeking the next message in the queue
            ///  (via PeekMessage) but before the message is removed from the queue.
            ///  The peeked message is passed in the pMsgPeeked param (NULL if no
            ///  message is in the queue).  This method may be additionally called when
            ///  the next message has already been removed from the queue, in which case
            ///  pMsgPeeked is passed as NULL.
            ///  Return TRUE if the message loop should continue, FALSE otherwise.
            ///  If FALSE is returned, the component manager terminates the loop without
            ///  removing pMsgPeeked from the queue.
            /// </summary>
            bool UnsafeNativeMethods.IMsoComponent.FContinueMessageLoop(int reason, int pvLoopData, NativeMethods.MSG[] msgPeeked)
            {

                bool continueLoop = true;

                // If we get a null message, and we have previously posted the WM_QUIT message,
                // then someone ate the message...
                //
                if (msgPeeked == null && GetState(STATE_POSTEDQUIT))
                {
                    Debug.WriteLineIf(CompModSwitches.MSOComponentManager.TraceInfo, "ComponentManager : Abnormal loop termination, no WM_QUIT received");
                    continueLoop = false;
                }
                else
                {
                    switch (reason)
                    {
                        case NativeMethods.MSOCM.msoloopFocusWait:

                            // For focus wait, check to see if we are now the active application.
                            //
                            int pid;
                            SafeNativeMethods.GetWindowThreadProcessId(new HandleRef(null, UnsafeNativeMethods.GetActiveWindow()), out pid);
                            if (pid == SafeNativeMethods.GetCurrentProcessId())
                            {
                                continueLoop = false;
                            }
                            break;

                        case NativeMethods.MSOCM.msoloopModalAlert:
                        case NativeMethods.MSOCM.msoloopModalForm:

                            // For modal forms, check to see if the current active form has been
                            // dismissed.  If there is no active form, then it is an error that
                            // we got into here, so we terminate the loop.
                            //
                            if (currentForm == null || currentForm.CheckCloseDialog(false))
                            {
                                continueLoop = false;
                            }
                            break;

                        case NativeMethods.MSOCM.msoloopDoEvents:
                        case NativeMethods.MSOCM.msoloopDoEventsModal:
                            // For DoEvents, just see if there are more messages on the queue.
                            //
                            if (!UnsafeNativeMethods.PeekMessage(ref tempMsg, NativeMethods.NullHandleRef, 0, 0, NativeMethods.PM_NOREMOVE))
                            {
                                continueLoop = false;
                            }

                            break;
                    }
                }

                return continueLoop;
            }

            /// <summary>
            ///  Called when component manager wishes to know if the component is in a
            ///  state in which it can terminate.  If fPromptUser is FALSE, component
            ///  should simply return TRUE if it can terminate, FALSE otherwise.
            ///  If fPromptUser is TRUE, component should return TRUE if it can
            ///  terminate without prompting the user; otherwise it should prompt the
            ///  user, either 1.) asking user if it can terminate and returning TRUE
            ///  or FALSE appropriately, or 2.) giving an indication as to why it
            ///  cannot terminate and returning FALSE.
            /// </summary>
            bool UnsafeNativeMethods.IMsoComponent.FQueryTerminate(bool fPromptUser)
            {
                return true;
            }

            /// <summary>
            ///  Called when component manager wishes to terminate the component's
            ///  registration.  Component should revoke its registration with component
            ///  manager, release references to component manager and perform any
            ///  necessary cleanup.
            /// </summary>
            void UnsafeNativeMethods.IMsoComponent.Terminate()
            {
                if (messageLoopCount > 0 && !(ComponentManager is ComponentManager))
                {
                    messageLoopCount--;
                }

                Dispose(false);
            }

            /// <summary>
            ///  Called to retrieve a window associated with the component, as specified
            ///  by dwWhich, a olecWindowXXX value (see olecWindow, above).
            ///  dwReserved is reserved for future use and should be zero.
            ///  Component should return the desired window or NULL if no such window
            ///  exists.
            /// </summary>
            IntPtr UnsafeNativeMethods.IMsoComponent.HwndGetWindow(int dwWhich, int dwReserved)
            {
                return IntPtr.Zero;
            }
        }

        /// <summary>
        ///  This class allows us to handle sends/posts in our winformssynchcontext on the correct thread via
        ///  control.invoke().
        /// </summary>
        internal sealed class MarshalingControl : Control
        {
            internal MarshalingControl()
                : base(false)
            {
                Visible = false;
                SetState2(STATE2_INTERESTEDINUSERPREFERENCECHANGED, false);
                SetTopLevel(true);
                CreateControl();
                CreateHandle();
            }

            protected override CreateParams CreateParams
            {
                get
                {
                    CreateParams cp = base.CreateParams;
                    // Message only windows are cheaper and have fewer issues than
                    // full blown invisible windows.
                    cp.Parent = (IntPtr)NativeMethods.HWND_MESSAGE;
                    return cp;
                }
            }

            protected override void OnLayout(LayoutEventArgs levent)
            {
            }

            protected override void OnSizeChanged(EventArgs e)
            {

                // don't do anything here -- small perf game of avoiding layout, etc.
            }
        }

        /// <summary>
        ///  This class embodies our parking window, which we create when the
        ///  first message loop is pushed onto the thread.
        /// </summary>
        internal sealed class ParkingWindow : ContainerControl, IArrangedElement
        {
            // WHIDBEY CHANGES
            //   in whidbey we now aggressively tear down the parking window
            //   when the last control has been removed off of it.

            private const int WM_CHECKDESTROY = WindowMessages.WM_USER + 0x01;

            private int childCount = 0;

            public ParkingWindow()
            {
                SetState2(STATE2_INTERESTEDINUSERPREFERENCECHANGED, false);
                SetState(STATE_TOPLEVEL, true);
                Text = "WindowsFormsParkingWindow";
                Visible = false;
                DpiHelper.FirstParkingWindowCreated = true;
            }

            protected override CreateParams CreateParams
            {
                get
                {
                    CreateParams cp = base.CreateParams;

                    // Message only windows are cheaper and have fewer issues than
                    // full blown invisible windows.
                    cp.Parent = (IntPtr)NativeMethods.HWND_MESSAGE;
                    return cp;
                }
            }

            internal override void AddReflectChild()
            {
                if (childCount < 0)
                {
                    Debug.Fail("How did parkingwindow childcount go negative???");
                    childCount = 0;
                }
                childCount++;
            }

            internal override void RemoveReflectChild()
            {
                childCount--;
                if (childCount < 0)
                {
                    Debug.Fail("How did parkingwindow childcount go negative???");
                    childCount = 0;
                }
                if (childCount == 0)
                {
                    if (IsHandleCreated)
                    {
                        //check to see if we are running on the thread that owns the parkingwindow.
                        //if so, we can destroy immediately.
                        //This is important for scenarios where apps leak controls until after the
                        //messagepump is gone and then decide to clean them up.  We should clean
                        //up the parkingwindow in this case and a postmessage won't do it.
                        //unused
                        int id = SafeNativeMethods.GetWindowThreadProcessId(new HandleRef(this, HandleInternal), out int lpdwProcessId);
                        ThreadContext ctx = Application.ThreadContext.FromId(id);

                        //We only do this if the ThreadContext tells us that we are currently
                        //handling a window message.
                        if (ctx == null ||
                            !Object.ReferenceEquals(ctx, Application.ThreadContext.FromCurrent()))
                        {
                            UnsafeNativeMethods.PostMessage(new HandleRef(this, HandleInternal), WM_CHECKDESTROY, IntPtr.Zero, IntPtr.Zero);
                        }
                        else
                        {
                            CheckDestroy();
                        }
                    }
                }
            }

            private void CheckDestroy()
            {
                if (childCount == 0)
                {
                    IntPtr hwndChild = UnsafeNativeMethods.GetWindow(new HandleRef(this, Handle), NativeMethods.GW_CHILD);
                    if (hwndChild == IntPtr.Zero)
                    {
                        DestroyHandle();
                    }
                }
            }

            public void Destroy()
            {
                DestroyHandle();
            }

            /// <summary>
            ///  "Parks" the given HWND to a temporary HWND.  This allows WS_CHILD windows to
            ///  be parked.
            /// </summary>
            internal void ParkHandle(HandleRef handle)
            {
                if (!IsHandleCreated)
                {
                    CreateHandle();
                }

                UnsafeNativeMethods.SetParent(handle, new HandleRef(this, Handle));
            }

            /// <summary>
            ///  "Unparks" the given HWND to a temporary HWND.  This allows WS_CHILD windows to
            ///  be parked.
            /// </summary>
            internal void UnparkHandle(HandleRef handle)
            {
                if (IsHandleCreated)
                {
                    Debug.Assert(UnsafeNativeMethods.GetParent(handle) != Handle, "Always set the handle's parent to someone else before calling UnparkHandle");
                    // If there are no child windows in this handle any longer, destroy the parking window.
                    CheckDestroy();
                }
            }

            // Do nothing on layout to reduce the calls into the LayoutEngine while debugging.
            protected override void OnLayout(LayoutEventArgs levent) { }
            void IArrangedElement.PerformLayout(IArrangedElement affectedElement, string affectedProperty) { }

            protected override void WndProc(ref Message m)
            {
                if (m.Msg != WindowMessages.WM_SHOWWINDOW)
                {
                    base.WndProc(ref m);
                    if (m.Msg == WindowMessages.WM_PARENTNOTIFY)
                    {
                        if (NativeMethods.Util.LOWORD(unchecked((int)(long)m.WParam)) == WindowMessages.WM_DESTROY)
                        {
                            UnsafeNativeMethods.PostMessage(new HandleRef(this, Handle), WM_CHECKDESTROY, IntPtr.Zero, IntPtr.Zero);
                        }
                    }
                    else if (m.Msg == WM_CHECKDESTROY)
                    {
                        CheckDestroy();
                    }
                }
            }
        }

        /// <summary>
        ///  This class enables or disables all windows in the current thread.  We use this to
        ///  disable other windows on the thread when a modal dialog is to be shown.  It can also
        ///  be used to dispose all windows in a thread, which we do before returning from a message
        ///  loop.
        /// </summary>
        private sealed class ThreadWindows
        {
            private IntPtr[] windows;
            private int windowCount;
            private IntPtr activeHwnd;
            private IntPtr focusedHwnd;
            internal ThreadWindows previousThreadWindows;
            private readonly bool onlyWinForms = true;

            internal ThreadWindows(bool onlyWinForms)
            {
                windows = new IntPtr[16];
                this.onlyWinForms = onlyWinForms;
                UnsafeNativeMethods.EnumThreadWindows(SafeNativeMethods.GetCurrentThreadId(),
                                                new NativeMethods.EnumThreadWindowsCallback(Callback),
                                                NativeMethods.NullHandleRef);
            }

            private bool Callback(IntPtr hWnd, IntPtr lparam)
            {

                // We only do visible and enabled windows.  Also, we only do top level windows.
                // Finally, we only include windows that are DNA windows, since other MSO components
                // will be responsible for disabling their own windows.
                //
                if (SafeNativeMethods.IsWindowVisible(new HandleRef(null, hWnd)) && SafeNativeMethods.IsWindowEnabled(new HandleRef(null, hWnd)))
                {
                    bool add = true;

                    if (onlyWinForms)
                    {
                        Control c = Control.FromHandle(hWnd);
                        if (c == null)
                        {
                            add = false;
                        }
                    }

                    if (add)
                    {
                        if (windowCount == windows.Length)
                        {
                            IntPtr[] newWindows = new IntPtr[windowCount * 2];
                            Array.Copy(windows, 0, newWindows, 0, windowCount);
                            windows = newWindows;
                        }
                        windows[windowCount++] = hWnd;
                    }
                }
                return true;
            }

            // Disposes all top-level Controls on this thread
            internal void Dispose()
            {
                for (int i = 0; i < windowCount; i++)
                {
                    IntPtr hWnd = windows[i];
                    if (UnsafeNativeMethods.IsWindow(new HandleRef(null, hWnd)))
                    {
                        Control c = Control.FromHandle(hWnd);
                        if (c != null)
                        {
                            c.Dispose();
                        }
                    }
                }
            }

            // Enables/disables all top-level Controls on this thread
            internal void Enable(bool state)
            {

                if (!onlyWinForms && !state)
                {
                    activeHwnd = UnsafeNativeMethods.GetActiveWindow();
                    Control activatingControl = Application.ThreadContext.FromCurrent().ActivatingControl;
                    if (activatingControl != null)
                    {
                        focusedHwnd = activatingControl.Handle;
                    }
                    else
                    {
                        focusedHwnd = UnsafeNativeMethods.GetFocus();
                    }
                }

                for (int i = 0; i < windowCount; i++)
                {
                    IntPtr hWnd = windows[i];
                    Debug.WriteLineIf(CompModSwitches.MSOComponentManager.TraceInfo, "ComponentManager : Changing enabled on window: " + hWnd.ToString() + " : " + state.ToString());
                    if (UnsafeNativeMethods.IsWindow(new HandleRef(null, hWnd)))
                    {
                        SafeNativeMethods.EnableWindow(new HandleRef(null, hWnd), state);
                    }
                }

                // OpenFileDialog is not returning the focus the way other dialogs do.
                // Important that we re-activate the old window when we are closing
                // our modal dialog.
                //
                // edit mode forever with Excel application
                // But, DON'T change other people's state when we're simply
                // responding to external MSOCM events about modality.  When we are,
                // we are created with a TRUE for onlyWinForms.
                if (!onlyWinForms && state)
                {
                    if (activeHwnd != IntPtr.Zero && UnsafeNativeMethods.IsWindow(new HandleRef(null, activeHwnd)))
                    {
                        UnsafeNativeMethods.SetActiveWindow(new HandleRef(null, activeHwnd));
                    }

                    if (focusedHwnd != IntPtr.Zero && UnsafeNativeMethods.IsWindow(new HandleRef(null, focusedHwnd)))
                    {
                        UnsafeNativeMethods.SetFocus(new HandleRef(null, focusedHwnd));
                    }
                }
            }
        }

        private class ModalApplicationContext : ApplicationContext
        {
            private ThreadContext parentWindowContext;

            private delegate void ThreadWindowCallback(ThreadContext context, bool onlyWinForms);

            public ModalApplicationContext(Form modalForm) : base(modalForm)
            {
            }

            public void DisableThreadWindows(bool disable, bool onlyWinForms)
            {

                Control parentControl = null;

                // Get ahold of the parent HWND -- if it's a different thread we need to do
                // do the disable over there too.  Note we only do this if we're parented by a Windows Forms
                // parent.
                //
                if (MainForm != null && MainForm.IsHandleCreated)
                {

                    // get ahold of the parenting control
                    //
                    IntPtr parentHandle = UnsafeNativeMethods.GetWindowLong(new HandleRef(this, MainForm.Handle), NativeMethods.GWL_HWNDPARENT);

                    parentControl = Control.FromHandle(parentHandle);

                    if (parentControl != null && parentControl.InvokeRequired)
                    {
                        parentWindowContext = GetContextForHandle(new HandleRef(this, parentHandle));
                    }
                    else
                    {
                        parentWindowContext = null;
                    }
                }

                // if we got a thread context, that means our parent is in a different thread, make the call on that thread.
                //
                if (parentWindowContext != null)
                {

                    // in case we've already torn down, ask the context for this.
                    //
                    if (parentControl == null)
                    {

                        parentControl = parentWindowContext.ApplicationContext.MainForm;
                    }

                    if (disable)
                    {
                        parentControl.Invoke(new ThreadWindowCallback(DisableThreadWindowsCallback), new object[] { parentWindowContext, onlyWinForms });
                    }
                    else
                    {
                        parentControl.Invoke(new ThreadWindowCallback(EnableThreadWindowsCallback), new object[] { parentWindowContext, onlyWinForms });
                    }
                }
            }

            private void DisableThreadWindowsCallback(ThreadContext context, bool onlyWinForms)
            {
                context.DisableWindowsForModalLoop(onlyWinForms, this);
            }

            private void EnableThreadWindowsCallback(ThreadContext context, bool onlyWinForms)
            {
                context.EnableWindowsForModalLoop(onlyWinForms, this);
            }

            protected override void ExitThreadCore()
            {
                // do nothing... modal dialogs exit by setting dialog result
            }
        }

>>>>>>> 1a89b411
    }
}<|MERGE_RESOLUTION|>--- conflicted
+++ resolved
@@ -18,22 +18,15 @@
 namespace System.Windows.Forms
 {
     /// <summary>
-<<<<<<< HEAD
-    ///  Provides <see langword='static '/> methods and properties to manage an application,
-    ///  such as methods to run and quit an application, to process Windows messages, and
-    ///  properties to get information about an application. This class cannot be inherited.
-=======
     ///  Provides <see langword='static'/> methods and properties to manage an application, such as methods to run and quit an application,
     ///  to process Windows messages, and properties to get information about an application. 
     ///  This class cannot be inherited.
->>>>>>> 1a89b411
     /// </summary>
     public sealed partial class Application
     {
         /// <summary>
         ///  Hash table for our event list
         /// </summary>
-<<<<<<< HEAD
         private static EventHandlerList s_eventHandlers;
         private static string s_startupPath;
         private static string s_executablePath;
@@ -45,19 +38,6 @@
         private static string s_safeTopLevelCaptionSuffix;
         private static bool s_comCtlSupportsVisualStylesInitialized = false;
         private static bool s_comCtlSupportsVisualStyles = false;
-=======
-        static EventHandlerList eventHandlers;
-        static string startupPath;
-        static string executablePath;
-        static object appFileVersion;
-        static Type mainType;
-        static string companyName;
-        static string productName;
-        static string productVersion;
-        static string safeTopLevelCaptionSuffix;
-        static bool comCtlSupportsVisualStylesInitialized = false;
-        static bool comCtlSupportsVisualStyles = false;
->>>>>>> 1a89b411
         private static FormCollection s_forms = null;
         private static readonly object s_internalSyncObject = new object();
         private static bool s_useWaitCursor = false;
@@ -333,28 +313,17 @@
         }
 
         /// <summary>
-<<<<<<< HEAD
         ///  Gets the current <see cref="HighDpiMode"/> mode for the process.
-=======
-        ///  Gets the current high DPI mode for the application.
->>>>>>> 1a89b411
         /// </summary>
         /// <value>One of the enumeration values that indicates the high DPI mode.</value>
         public static HighDpiMode HighDpiMode
             => DpiHelper.GetWinformsApplicationDpiAwareness();
 
         /// <summary>
-<<<<<<< HEAD
         ///  Sets the <see cref="HighDpiMode"/> mode for process.
-        /// </summary>
-        /// <param name="highDpiMode">The <see cref="HighDpiMode"/> mode to set.</param>
-        /// <returns><see langword="true" /> if successful.</returns>
-=======
-        ///  Sets the high DPI mode of the process.
         /// </summary>
         /// <param name="highDpiMode">One of the enumeration values that specifies the high DPI mode to set.</param>
         /// <returns><see langword="true" /> if the high DPI mode was set; otherwise, <see langword="false" />.</returns>
->>>>>>> 1a89b411
         public static bool SetHighDpiMode(HighDpiMode highDpiMode)
             => !DpiHelper.FirstParkingWindowCreated && DpiHelper.SetWinformsApplicationDpiAwareness(highDpiMode);
 
@@ -590,9 +559,6 @@
         public static RegistryKey UserAppDataRegistry
             => Registry.CurrentUser.CreateSubKey($"Software\\{CompanyName}\\{ProductName}\\{ProductVersion}");
 
-
-<<<<<<< HEAD
-=======
         /// <summary>
         ///  Gets a value that indicates whether visual styles are enabled for the application.
         /// </summary>
@@ -601,7 +567,6 @@
         ///  The visual styles can be enabled by calling <see cref="EnableVisualStyles"/>.
         ///  The visual styles will not be enabled if the OS does not support them, or theming is disabled at the OS level.
         /// </remarks>
->>>>>>> 1a89b411
         public static bool UseVisualStyles { get; private set; } = false;
 
         /// <remarks>
@@ -1305,2958 +1270,6 @@
         ///  precedence over the application exception mode.
         /// </summary>
         public static void SetUnhandledExceptionMode(UnhandledExceptionMode mode, bool threadScope)
-<<<<<<< HEAD
             => NativeWindow.SetUnhandledExceptionModeInternal(mode, threadScope);
-=======
-        {
-            NativeWindow.SetUnhandledExceptionModeInternal(mode, threadScope);
-        }
-
-        /// <summary>
-        ///  This is our implementation of the MSO ComponentManager.  The Componoent Manager is
-        ///  an object that is responsible for handling all message loop activity in a process.
-        ///  The idea is that someone in the process implements the component manager and then
-        ///  anyone who wants access to the message loop can get to it.  We implement this
-        ///  so we have good interop with office and VS.  The first time we need a
-        ///  component manager, we search the OLE message filter for one.  If that fails, we
-        ///  create our own and install it in the message filter.
-        ///
-        ///  This class is not used when running inside the Visual Studio shell.
-        /// </summary>
-        private class ComponentManager : UnsafeNativeMethods.IMsoComponentManager
-        {
-            // ComponentManager instance data.
-            //
-            private class ComponentHashtableEntry
-            {
-                public UnsafeNativeMethods.IMsoComponent component;
-                public NativeMethods.MSOCRINFOSTRUCT componentInfo;
-            }
-
-            private Hashtable oleComponents;
-            private int cookieCounter = 0;
-            private UnsafeNativeMethods.IMsoComponent activeComponent = null;
-            private UnsafeNativeMethods.IMsoComponent trackingComponent = null;
-            private int currentState = 0;
-
-            private Hashtable OleComponents
-            {
-                get
-                {
-                    if (oleComponents == null)
-                    {
-                        oleComponents = new Hashtable();
-                        cookieCounter = 0;
-                    }
-
-                    return oleComponents;
-                }
-            }
-
-            /// <summary>
-            ///  Return in *ppvObj an implementation of interface iid for service
-            ///  guidService (same as IServiceProvider::QueryService).
-            ///  Return NOERROR if the requested service is supported, otherwise return
-            ///  NULL in *ppvObj and an appropriate error (eg E_FAIL, E_NOINTERFACE).
-            /// </summary>
-            int UnsafeNativeMethods.IMsoComponentManager.QueryService(
-                                                 ref Guid guidService,
-                                                 ref Guid iid,
-                                                 out object ppvObj)
-            {
-
-                ppvObj = null;
-                return NativeMethods.E_NOINTERFACE;
-
-            }
-
-            /// <summary>
-            ///  Standard FDebugMessage method.
-            ///  Since IMsoComponentManager is a reference counted interface,
-            ///  MsoDWGetChkMemCounter should be used when processing the
-            ///  msodmWriteBe message.
-            /// </summary>
-            bool UnsafeNativeMethods.IMsoComponentManager.FDebugMessage(
-                                                   IntPtr hInst,
-                                                   int msg,
-                                                   IntPtr wparam,
-                                                   IntPtr lparam)
-            {
-
-                return true;
-            }
-
-            /// <summary>
-            ///  Register component piComponent and its registration info pcrinfo with
-            ///  this component manager.  Return in *pdwComponentID a cookie which will
-            ///  identify the component when it calls other IMsoComponentManager
-            ///  methods.
-            ///  Return TRUE if successful, FALSE otherwise.
-            /// </summary>
-            bool UnsafeNativeMethods.IMsoComponentManager.FRegisterComponent(UnsafeNativeMethods.IMsoComponent component,
-                                                         NativeMethods.MSOCRINFOSTRUCT pcrinfo,
-                                                         out IntPtr dwComponentID)
-            {
-
-                // Construct Hashtable entry for this component
-                //
-                ComponentHashtableEntry entry = new ComponentHashtableEntry
-                {
-                    component = component,
-                    componentInfo = pcrinfo
-                };
-                OleComponents.Add(++cookieCounter, entry);
-
-                // Return the cookie
-                //
-                dwComponentID = (IntPtr)cookieCounter;
-                Debug.WriteLineIf(CompModSwitches.MSOComponentManager.TraceInfo, "ComponentManager: Component registered.  ID: " + cookieCounter.ToString(CultureInfo.InvariantCulture));
-                return true;
-            }
-
-            /// <summary>
-            ///  Undo the registration of the component identified by dwComponentID
-            ///  (the cookie returned from the FRegisterComponent method).
-            ///  Return TRUE if successful, FALSE otherwise.
-            /// </summary>
-            bool UnsafeNativeMethods.IMsoComponentManager.FRevokeComponent(IntPtr dwComponentID)
-            {
-                int dwLocalComponentID = unchecked((int)(long)dwComponentID);
-
-                Debug.WriteLineIf(CompModSwitches.MSOComponentManager.TraceInfo, "ComponentManager: Revoking component " + dwLocalComponentID.ToString(CultureInfo.InvariantCulture));
-
-                ComponentHashtableEntry entry = (ComponentHashtableEntry)OleComponents[dwLocalComponentID];
-                if (entry == null)
-                {
-                    Debug.WriteLineIf(CompModSwitches.MSOComponentManager.TraceInfo, "Compoenent not registered.");
-                    return false;
-                }
-
-                if (entry.component == activeComponent)
-                {
-                    activeComponent = null;
-                }
-                if (entry.component == trackingComponent)
-                {
-                    trackingComponent = null;
-                }
-
-                OleComponents.Remove(dwLocalComponentID);
-
-                return true;
-
-            }
-
-            /// <summary>
-            ///  Update the registration info of the component identified by
-            ///  dwComponentID (the cookie returned from FRegisterComponent) with the
-            ///  new registration information pcrinfo.
-            ///  Typically this is used to update the idle time registration data, but
-            ///  can be used to update other registration data as well.
-            ///  Return TRUE if successful, FALSE otherwise.
-            /// </summary>
-            bool UnsafeNativeMethods.IMsoComponentManager.FUpdateComponentRegistration(
-                                                                  IntPtr dwComponentID,
-                                                                  NativeMethods.MSOCRINFOSTRUCT info
-                                                                  )
-            {
-                int dwLocalComponentID = unchecked((int)(long)dwComponentID);
-                // Update the registration info
-                //
-                ComponentHashtableEntry entry = (ComponentHashtableEntry)OleComponents[dwLocalComponentID];
-                if (entry == null)
-                {
-                    return false;
-                }
-
-                entry.componentInfo = info;
-
-                return true;
-            }
-
-            /// <summary>
-            ///  Notify component manager that component identified by dwComponentID
-            ///  (cookie returned from FRegisterComponent) has been activated.
-            ///  The active component gets the chance to process messages before they
-            ///  are dispatched (via IMsoComponent::FPreTranslateMessage) and typically
-            ///  gets first chance at idle time after the host.
-            ///  This method fails if another component is already Exclusively Active.
-            ///  In this case, FALSE is returned and SetLastError is set to
-            ///  msoerrACompIsXActive (comp usually need not take any special action
-            ///  in this case).
-            ///  Return TRUE if successful.
-            /// </summary>
-            bool UnsafeNativeMethods.IMsoComponentManager.FOnComponentActivate(IntPtr dwComponentID)
-            {
-
-                int dwLocalComponentID = unchecked((int)(long)dwComponentID);
-                Debug.WriteLineIf(CompModSwitches.MSOComponentManager.TraceInfo, "ComponentManager: Component activated.  ID: " + dwLocalComponentID.ToString(CultureInfo.InvariantCulture));
-
-                ComponentHashtableEntry entry = (ComponentHashtableEntry)OleComponents[dwLocalComponentID];
-                if (entry == null)
-                {
-                    Debug.WriteLineIf(CompModSwitches.MSOComponentManager.TraceInfo, "*** Component not registered ***");
-                    return false;
-                }
-
-                Debug.WriteLineIf(CompModSwitches.MSOComponentManager.TraceInfo, "New active component is : " + entry.component.ToString());
-                activeComponent = entry.component;
-                return true;
-            }
-
-            /// <summary>
-            ///  Called to inform component manager that  component identified by
-            ///  dwComponentID (cookie returned from FRegisterComponent) wishes
-            ///  to perform a tracking operation (such as mouse tracking).
-            ///  The component calls this method with fTrack == TRUE to begin the
-            ///  tracking operation and with fTrack == FALSE to end the operation.
-            ///  During the tracking operation the component manager routes messages
-            ///  to the tracking component (via IMsoComponent::FPreTranslateMessage)
-            ///  rather than to the active component.  When the tracking operation ends,
-            ///  the component manager should resume routing messages to the active
-            ///  component.
-            ///  Note: component manager should perform no idle time processing during a
-            ///    tracking operation other than give the tracking component idle
-            ///    time via IMsoComponent::FDoIdle.
-            ///  Note: there can only be one tracking component at a time.
-            ///  Return TRUE if successful, FALSE otherwise.
-            /// </summary>
-            bool UnsafeNativeMethods.IMsoComponentManager.FSetTrackingComponent(IntPtr dwComponentID, bool fTrack)
-            {
-
-                int dwLocalComponentID = unchecked((int)(long)dwComponentID);
-                ComponentHashtableEntry entry = (ComponentHashtableEntry)OleComponents[dwLocalComponentID];
-                if (entry == null)
-                {
-                    return false;
-                }
-
-                if (entry.component == trackingComponent ^ fTrack)
-                {
-                    return false;
-                }
-
-                if (fTrack)
-                {
-                    trackingComponent = entry.component;
-                }
-                else
-                {
-                    trackingComponent = null;
-                }
-
-                return true;
-            }
-
-            /// <summary>
-            ///  Notify component manager that component identified by dwComponentID
-            ///  (cookie returned from FRegisterComponent) is entering the state
-            ///  identified by uStateID (msocstateXXX value).  (For convenience when
-            ///  dealing with sub CompMgrs, the host can call this method passing 0 for
-            ///  dwComponentID.)
-            ///  Component manager should notify all other interested components within
-            ///  the state context indicated by uContext (a msoccontextXXX value),
-            ///  excluding those within the state context of a CompMgr in rgpicmExclude,
-            ///  via IMsoComponent::OnEnterState (see "Comments on State Contexts",
-            ///  above).
-            ///  Component Manager should also take appropriate action depending on the
-            ///  value of uStateID (see msocstate comments, above).
-            ///  dwReserved is reserved for future use and should be zero.
-            ///
-            ///  rgpicmExclude (can be NULL) is an array of cpicmExclude CompMgrs (can
-            ///  include root CompMgr and/or sub CompMgrs); components within the state
-            ///  context of a CompMgr appearing in this     array should NOT be notified of
-            ///  the state change (note: if uContext        is msoccontextMine, the only
-            ///  CompMgrs in rgpicmExclude that are checked for exclusion are those that
-            ///  are sub CompMgrs of this Component Manager, since all other CompMgrs
-            ///  are outside of this Component Manager's state context anyway.)
-            ///
-            ///  Note: Calls to this method are symmetric with calls to
-            ///  FOnComponentExitState.
-            ///  That is, if n OnComponentEnterState calls are made, the component is
-            ///  considered to be in the state until n FOnComponentExitState calls are
-            ///  made.  Before revoking its registration a component must make a
-            ///  sufficient number of FOnComponentExitState calls to offset any
-            ///  outstanding OnComponentEnterState calls it has made.
-            ///
-            ///  Note: inplace objects should not call this method with
-            ///  uStateID == msocstateModal when entering modal state. Such objects
-            ///  should call IOleInPlaceFrame::EnableModeless instead.
-            /// </summary>
-            void UnsafeNativeMethods.IMsoComponentManager.OnComponentEnterState(
-                                                           IntPtr dwComponentID,
-                                                           int uStateID,
-                                                           int uContext,
-                                                           int cpicmExclude,
-                                                           int rgpicmExclude,          // IMsoComponentManger**
-                                                           int dwReserved)
-            {
-
-                int dwLocalComponentID = unchecked((int)(long)dwComponentID);
-                currentState |= uStateID;
-
-                Debug.WriteLineIf(CompModSwitches.MSOComponentManager.TraceInfo, "ComponentManager: Component enter state.  ID: " + dwLocalComponentID.ToString(CultureInfo.InvariantCulture) + " state: " + uStateID.ToString(CultureInfo.InvariantCulture));
-
-                if (uContext == NativeMethods.MSOCM.msoccontextAll || uContext == NativeMethods.MSOCM.msoccontextMine)
-                {
-
-                    Debug.Indent();
-
-                    // We should notify all components we contain that the state has changed.
-                    //
-                    foreach (ComponentHashtableEntry entry in OleComponents.Values)
-                    {
-                        Debug.WriteLineIf(CompModSwitches.MSOComponentManager.TraceInfo, "Notifying " + entry.component.ToString());
-                        entry.component.OnEnterState(uStateID, true);
-                    }
-
-                    Debug.Unindent();
-                }
-            }
-
-            /// <summary>
-            ///  Notify component manager that component identified by dwComponentID
-            ///  (cookie returned from FRegisterComponent) is exiting the state
-            ///  identified by uStateID (a msocstateXXX value).  (For convenience when
-            ///  dealing with sub CompMgrs, the host can call this method passing 0 for
-            ///  dwComponentID.)
-            ///  uContext, cpicmExclude, and rgpicmExclude are as they are in
-            ///  OnComponentEnterState.
-            ///  Component manager  should notify all appropriate interested components
-            ///  (taking into account uContext, cpicmExclude, rgpicmExclude) via
-            ///  IMsoComponent::OnEnterState (see "Comments on State Contexts", above).
-            ///  Component Manager should also take appropriate action depending on
-            ///  the value of uStateID (see msocstate comments, above).
-            ///  Return TRUE if, at the end of this call, the state is still in effect
-            ///  at the root of this component manager's state context
-            ///  (because the host or some other component is still in the state),
-            ///  otherwise return FALSE (ie. return what FInState would return).
-            ///  Caller can normally ignore the return value.
-            ///
-            ///  Note: n calls to this method are symmetric with n calls to
-            ///  OnComponentEnterState (see OnComponentEnterState comments, above).
-            /// </summary>
-            bool UnsafeNativeMethods.IMsoComponentManager.FOnComponentExitState(
-                                                           IntPtr dwComponentID,
-                                                           int uStateID,
-                                                           int uContext,
-                                                           int cpicmExclude,
-                                                           int rgpicmExclude       // IMsoComponentManager**
-                                                           )
-            {
-                int dwLocalComponentID = unchecked((int)(long)dwComponentID);
-                currentState &= ~uStateID;
-
-                Debug.WriteLineIf(CompModSwitches.MSOComponentManager.TraceInfo, "ComponentManager: Component exit state.  ID: " + dwLocalComponentID.ToString(CultureInfo.InvariantCulture) + " state: " + uStateID.ToString(CultureInfo.InvariantCulture));
-
-                if (uContext == NativeMethods.MSOCM.msoccontextAll || uContext == NativeMethods.MSOCM.msoccontextMine)
-                {
-
-                    Debug.Indent();
-
-                    // We should notify all components we contain that the state has changed.
-                    //
-                    foreach (ComponentHashtableEntry entry in OleComponents.Values)
-                    {
-                        Debug.WriteLineIf(CompModSwitches.MSOComponentManager.TraceInfo, "Notifying " + entry.component.ToString());
-                        entry.component.OnEnterState(uStateID, false);
-                    }
-
-                    Debug.Unindent();
-                }
-
-                return false;
-            }
-
-            /// <summary>
-            ///  Return TRUE if the state identified by uStateID (a msocstateXXX value)
-            ///  is in effect at the root of this component manager's state context,
-            ///  FALSE otherwise (see "Comments on State Contexts", above).
-            ///  pvoid is reserved for future use and should be NULL.
-            /// </summary>
-            bool UnsafeNativeMethods.IMsoComponentManager.FInState(int uStateID, IntPtr pvoid)
-            {
-                return (currentState & uStateID) != 0;
-            }
-
-            /// <summary>
-            ///  Called periodically by a component during IMsoComponent::FDoIdle.
-            ///  Return TRUE if component can continue its idle time processing,
-            ///  FALSE if not (in which case component returns from FDoIdle.)
-            /// </summary>
-            bool UnsafeNativeMethods.IMsoComponentManager.FContinueIdle()
-            {
-
-                // Essentially, if we have a message on queue, then don't continue
-                // idle processing.
-                //
-                NativeMethods.MSG msg = new NativeMethods.MSG();
-                return !UnsafeNativeMethods.PeekMessage(ref msg, NativeMethods.NullHandleRef, 0, 0, NativeMethods.PM_NOREMOVE);
-            }
-
-            /// <summary>
-            ///  Component identified by dwComponentID (cookie returned from
-            ///  FRegisterComponent) wishes to push a message loop for reason uReason.
-            ///  uReason is one the values from the msoloop enumeration (above).
-            ///  pvLoopData is data private to the component.
-            ///  The component manager should push its message loop,
-            ///  calling IMsoComponent::FContinueMessageLoop(uReason, pvLoopData)
-            ///  during each loop iteration (see IMsoComponent::FContinueMessageLoop
-            ///  comments).  When IMsoComponent::FContinueMessageLoop returns FALSE, the
-            ///  component manager terminates the loop.
-            ///  Returns TRUE if component manager terminates loop because component
-            ///  told it to (by returning FALSE from IMsoComponent::FContinueMessageLoop),
-            ///  FALSE if it had to terminate the loop for some other reason.  In the
-            ///  latter case, component should perform any necessary action (such as
-            ///  cleanup).
-            /// </summary>
-            bool UnsafeNativeMethods.IMsoComponentManager.FPushMessageLoop(
-                                                      IntPtr dwComponentID,
-                                                      int reason,
-                                                      int pvLoopData          // PVOID
-                                                      )
-            {
-
-                int dwLocalComponentID = unchecked((int)(long)dwComponentID);
-                // Hold onto old state to allow restore before we exit...
-                //
-                int currentLoopState = currentState;
-                bool continueLoop = true;
-
-                if (!OleComponents.ContainsKey(dwLocalComponentID))
-                {
-                    return false;
-                }
-
-                UnsafeNativeMethods.IMsoComponent prevActive = activeComponent;
-
-                try
-                {
-                    // Execute the message loop until the active component tells us to stop.
-                    //
-                    NativeMethods.MSG msg = new NativeMethods.MSG();
-                    NativeMethods.MSG[] rgmsg = new NativeMethods.MSG[] { msg };
-                    bool unicodeWindow = false;
-                    UnsafeNativeMethods.IMsoComponent requestingComponent;
-
-                    ComponentHashtableEntry entry = (ComponentHashtableEntry)OleComponents[dwLocalComponentID];
-                    if (entry == null)
-                    {
-                        return false;
-                    }
-
-                    requestingComponent = entry.component;
-
-                    activeComponent = requestingComponent;
-
-                    Debug.WriteLineIf(CompModSwitches.MSOComponentManager.TraceInfo, "ComponentManager : Pushing message loop " + reason.ToString(CultureInfo.InvariantCulture));
-                    Debug.Indent();
-
-                    while (continueLoop)
-                    {
-
-                        // Determine the component to route the message to
-                        //
-                        UnsafeNativeMethods.IMsoComponent component;
-
-                        if (trackingComponent != null)
-                        {
-                            component = trackingComponent;
-                        }
-                        else if (activeComponent != null)
-                        {
-                            component = activeComponent;
-                        }
-                        else
-                        {
-                            component = requestingComponent;
-                        }
-
-                        bool peeked = UnsafeNativeMethods.PeekMessage(ref msg, NativeMethods.NullHandleRef, 0, 0, NativeMethods.PM_NOREMOVE);
-
-                        if (peeked)
-                        {
-
-                            rgmsg[0] = msg;
-                            continueLoop = component.FContinueMessageLoop(reason, pvLoopData, rgmsg);
-
-                            // If the component wants us to process the message, do it.
-                            // The component manager hosts windows from many places.  We must be sensitive
-                            // to ansi / Unicode windows here.
-                            //
-                            if (continueLoop)
-                            {
-                                if (msg.hwnd != IntPtr.Zero && SafeNativeMethods.IsWindowUnicode(new HandleRef(null, msg.hwnd)))
-                                {
-                                    unicodeWindow = true;
-                                    UnsafeNativeMethods.GetMessageW(ref msg, NativeMethods.NullHandleRef, 0, 0);
-                                }
-                                else
-                                {
-                                    unicodeWindow = false;
-                                    UnsafeNativeMethods.GetMessageA(ref msg, NativeMethods.NullHandleRef, 0, 0);
-                                }
-
-                                if (msg.message == WindowMessages.WM_QUIT)
-                                {
-                                    Debug.WriteLineIf(CompModSwitches.MSOComponentManager.TraceInfo, "ComponentManager : Normal message loop termination");
-
-                                    Application.ThreadContext.FromCurrent().DisposeThreadWindows();
-
-                                    if (reason != NativeMethods.MSOCM.msoloopMain)
-                                    {
-                                        UnsafeNativeMethods.PostQuitMessage((int)msg.wParam);
-                                    }
-
-                                    continueLoop = false;
-                                    break;
-                                }
-
-                                // Now translate and dispatch the message.
-                                //
-                                // Reading through the rather sparse documentation,
-                                // it seems we should only call FPreTranslateMessage
-                                // on the active component.
-                                if (!component.FPreTranslateMessage(ref msg))
-                                {
-                                    UnsafeNativeMethods.TranslateMessage(ref msg);
-                                    if (unicodeWindow)
-                                    {
-                                        UnsafeNativeMethods.DispatchMessageW(ref msg);
-                                    }
-                                    else
-                                    {
-                                        UnsafeNativeMethods.DispatchMessageA(ref msg);
-                                    }
-                                }
-                            }
-                        }
-                        else
-                        {
-
-                            // If this is a DoEvents loop, then get out.  There's nothing left
-                            // for us to do.
-                            //
-                            if (reason == NativeMethods.MSOCM.msoloopDoEvents ||
-                                reason == NativeMethods.MSOCM.msoloopDoEventsModal)
-                            {
-                                break;
-                            }
-
-                            // Nothing is on the message queue.  Perform idle processing
-                            // and then do a WaitMessage.
-                            //
-                            bool continueIdle = false;
-
-                            if (OleComponents != null)
-                            {
-                                IEnumerator enumerator = OleComponents.Values.GetEnumerator();
-
-                                while (enumerator.MoveNext())
-                                {
-                                    ComponentHashtableEntry idleEntry = (ComponentHashtableEntry)enumerator.Current;
-                                    continueIdle |= idleEntry.component.FDoIdle(-1);
-                                }
-                            }
-
-                            // give the component one more chance to terminate the
-                            // message loop.
-                            //
-                            continueLoop = component.FContinueMessageLoop(reason, pvLoopData, null);
-
-                            if (continueLoop)
-                            {
-                                if (continueIdle)
-                                {
-                                    // If someone has asked for idle time, give it to them.  However,
-                                    // don't cycle immediately; wait up to 100ms.  Why?  Because we don't
-                                    // want someone to attach to idle, forget to detach, and then cause
-                                    // CPU to end up in race condition.  For Windows Forms this generally isn't an issue because
-                                    // our component always returns false from its idle request
-                                    UnsafeNativeMethods.MsgWaitForMultipleObjectsEx(0, IntPtr.Zero, 100, NativeMethods.QS_ALLINPUT, NativeMethods.MWMO_INPUTAVAILABLE);
-                                }
-                                else
-                                {
-                                    // We should call GetMessage here, but we cannot because
-                                    // the component manager requires that we notify the
-                                    // active component before we pull the message off the
-                                    // queue.  This is a bit of a problem, because WaitMessage
-                                    // waits for a NEW message to appear on the queue.  If a
-                                    // message appeared between processing and now WaitMessage
-                                    // would wait for the next message.  We minimize this here
-                                    // by calling PeekMessage.
-                                    //
-                                    if (!UnsafeNativeMethods.PeekMessage(ref msg, NativeMethods.NullHandleRef, 0, 0, NativeMethods.PM_NOREMOVE))
-                                    {
-                                        UnsafeNativeMethods.WaitMessage();
-                                    }
-                                }
-                            }
-                        }
-                    }
-
-                    Debug.Unindent();
-                    Debug.WriteLineIf(CompModSwitches.MSOComponentManager.TraceInfo, "ComponentManager : message loop " + reason.ToString(CultureInfo.InvariantCulture) + " complete.");
-                }
-                finally
-                {
-                    currentState = currentLoopState;
-                    activeComponent = prevActive;
-                }
-
-                return !continueLoop;
-            }
-
-            /// <summary>
-            ///  Cause the component manager to create a "sub" component manager, which
-            ///  will be one of its children in the hierarchical tree of component
-            ///  managers used to maintiain state contexts (see "Comments on State
-            ///  Contexts", above).
-            ///  piunkOuter is the controlling unknown (can be NULL), riid is the
-            ///  desired IID, and *ppvObj returns   the created sub component manager.
-            ///  piunkServProv (can be NULL) is a ptr to an object supporting
-            ///  IServiceProvider interface to which the created sub component manager
-            ///  will delegate its IMsoComponentManager::QueryService calls.
-            ///  (see objext.h or docobj.h for definition of IServiceProvider).
-            ///  Returns TRUE if successful.
-            /// </summary>
-            bool UnsafeNativeMethods.IMsoComponentManager.FCreateSubComponentManager(
-                                                                object punkOuter,
-                                                                object punkServProv,
-                                                                ref Guid riid,
-                                                                out IntPtr ppvObj)
-            {
-
-                // We do not support sub component managers.
-                //
-                ppvObj = IntPtr.Zero;
-                return false;
-            }
-
-            /// <summary>
-            ///  Return in *ppicm an AddRef'ed ptr to this component manager's parent
-            ///  in the hierarchical tree of component managers used to maintain state
-            ///  contexts (see "Comments on State   Contexts", above).
-            ///  Returns TRUE if the parent is returned, FALSE if no parent exists or
-            ///  some error occurred.
-            /// </summary>
-            bool UnsafeNativeMethods.IMsoComponentManager.FGetParentComponentManager(out UnsafeNativeMethods.IMsoComponentManager ppicm)
-            {
-                ppicm = null;
-                return false;
-            }
-
-            /// <summary>
-            ///  Return in *ppic an AddRef'ed ptr to the current active or tracking
-            ///  component (as indicated by dwgac (a msogacXXX value)), and
-            ///  its registration information in *pcrinfo.  ppic and/or pcrinfo can be
-            ///  NULL if caller is not interested these values.  If pcrinfo is not NULL,
-            ///  caller should set pcrinfo->cbSize before calling this method.
-            ///  Returns TRUE if the component indicated by dwgac exists, FALSE if no
-            ///  such component exists or some error occurred.
-            ///  dwReserved is reserved for future use and should be zero.
-            /// </summary>
-            bool UnsafeNativeMethods.IMsoComponentManager.FGetActiveComponent(
-                                                         int dwgac,
-                                                         UnsafeNativeMethods.IMsoComponent[] ppic,
-                                                         NativeMethods.MSOCRINFOSTRUCT info,
-                                                         int dwReserved)
-            {
-
-                UnsafeNativeMethods.IMsoComponent component = null;
-
-                if (dwgac == NativeMethods.MSOCM.msogacActive)
-                {
-                    component = activeComponent;
-                }
-                else if (dwgac == NativeMethods.MSOCM.msogacTracking)
-                {
-                    component = trackingComponent;
-                }
-                else if (dwgac == NativeMethods.MSOCM.msogacTrackingOrActive)
-                {
-                    if (trackingComponent != null)
-                    {
-                        component = trackingComponent;
-                    }
-                    else
-                    {
-                        component = activeComponent;
-                    }
-                }
-                else
-                {
-                    Debug.Fail("Unknown dwgac in FGetActiveComponent");
-                }
-
-                if (ppic != null)
-                {
-                    ppic[0] = component;
-                }
-                if (info != null && component != null)
-                {
-                    foreach (ComponentHashtableEntry entry in OleComponents.Values)
-                    {
-                        if (entry.component == component)
-                        {
-                            info = entry.componentInfo;
-                            break;
-                        }
-                    }
-                }
-
-                return component != null;
-            }
-        }
-
-        /// <summary>
-        ///  This class is the embodiment of TLS for windows forms.  We do not expose this to end users because
-        ///  TLS is really just an unfortunate artifact of using Win 32.  We want the world to be free
-        ///  threaded.
-        /// </summary>
-        internal sealed class ThreadContext : MarshalByRefObject, UnsafeNativeMethods.IMsoComponent
-        {
-            private const int STATE_OLEINITIALIZED = 0x00000001;
-            private const int STATE_EXTERNALOLEINIT = 0x00000002;
-            private const int STATE_INTHREADEXCEPTION = 0x00000004;
-            private const int STATE_POSTEDQUIT = 0x00000008;
-            private const int STATE_FILTERSNAPSHOTVALID = 0x00000010;
-            private const int STATE_TRACKINGCOMPONENT = 0x00000020;
-            private const int INVALID_ID = unchecked((int)0xFFFFFFFF);
-
-            private static readonly Hashtable contextHash = new Hashtable();
-
-            // When this gets to zero, we'll invoke a full garbage
-            // collect and check for root/window leaks.
-            //
-            private static readonly object tcInternalSyncObject = new object();
-
-            private static int totalMessageLoopCount;
-            private static int baseLoopReason;
-
-            [ThreadStatic]
-            private static ThreadContext currentThreadContext;
-
-            internal ThreadExceptionEventHandler threadExceptionHandler;
-            internal EventHandler idleHandler;
-            internal EventHandler enterModalHandler;
-            internal EventHandler leaveModalHandler;
-            private ApplicationContext applicationContext;
-
-            // Parking window list
-            private readonly List<ParkingWindow> parkingWindows = new List<ParkingWindow>();
-            private Control marshalingControl;
-            private CultureInfo culture;
-            private List<IMessageFilter> messageFilters;
-            private List<IMessageFilter> messageFilterSnapshot;
-            private int inProcessFilters = 0;
-            private IntPtr handle;
-            private readonly int id;
-            private int messageLoopCount;
-            private int threadState;
-            private int modalCount;
-
-            // used for correct restoration of focus after modality
-            private WeakReference activatingControlRef;
-
-            // IMsoComponentManager stuff
-            //
-            private UnsafeNativeMethods.IMsoComponentManager componentManager;
-            private bool externalComponentManager;
-            private bool fetchingComponentManager;
-
-            // IMsoComponent stuff
-            private int componentID = INVALID_ID;
-            private Form currentForm;
-            private ThreadWindows threadWindows;
-            private NativeMethods.MSG tempMsg = new NativeMethods.MSG();
-            private int disposeCount;   // To make sure that we don't allow
-                                        // reentrancy in Dispose()
-
-            // Debug helper variable
-#if DEBUG
-            private int debugModalCounter;
-#endif
-            // We need to set this flag if we have started the ModalMessageLoop so that we dont create the ThreadWindows
-            // when the ComponentManager calls on us (as IMSOComponent) during the OnEnterState.
-            private bool ourModalLoop;
-
-            // A private field on Application that stores the callback delegate
-            private MessageLoopCallback messageLoopCallback = null;
-
-            /// <summary>
-            ///  Creates a new thread context object.
-            /// </summary>
-            public ThreadContext()
-            {
-                IntPtr address = IntPtr.Zero;
-
-                UnsafeNativeMethods.DuplicateHandle(new HandleRef(null, SafeNativeMethods.GetCurrentProcess()), new HandleRef(null, SafeNativeMethods.GetCurrentThread()),
-                                                    new HandleRef(null, SafeNativeMethods.GetCurrentProcess()), ref address, 0, false,
-                                                    NativeMethods.DUPLICATE_SAME_ACCESS);
-
-                handle = address;
-
-                id = SafeNativeMethods.GetCurrentThreadId();
-                messageLoopCount = 0;
-                currentThreadContext = this;
-                contextHash[id] = this;
-            }
-
-            public ApplicationContext ApplicationContext
-            {
-                get
-                {
-                    return applicationContext;
-                }
-            }
-
-            /// <summary>
-            ///  Retrieves the component manager for this process.  If there is no component manager
-            ///  currently installed, we install our own.
-            /// </summary>
-            internal UnsafeNativeMethods.IMsoComponentManager ComponentManager
-            {
-                get
-                {
-
-                    Debug.WriteLineIf(CompModSwitches.MSOComponentManager.TraceInfo, "Application.ComponentManager.Get:");
-
-                    if (componentManager == null)
-                    {
-
-                        // The CLR is a good COM citizen and will pump messages when things are waiting.
-                        // This is nice; it keeps the world responsive.  But, it is also very hard for
-                        // us because most of the code below causes waits, and the likelihood that
-                        // a message will come in and need a component manager is very high.  Recursing
-                        // here is very very bad, and will almost certainly lead to application failure
-                        // later on as we come out of the recursion.  So, we guard it here and return
-                        // null.  EVERYONE who accesses the component manager must handle a NULL return!
-                        //
-                        if (fetchingComponentManager)
-                        {
-                            return null;
-                        }
-
-                        fetchingComponentManager = true;
-                        try
-                        {
-                            UnsafeNativeMethods.IMsoComponentManager msocm = null;
-                            Application.OleRequired();
-
-                            // Attempt to obtain the Host Application MSOComponentManager
-                            //
-                            IntPtr msgFilterPtr = (IntPtr)0;
-
-                            if (NativeMethods.Succeeded(UnsafeNativeMethods.CoRegisterMessageFilter(NativeMethods.NullHandleRef, ref msgFilterPtr)) && msgFilterPtr != (IntPtr)0)
-                            {
-                                IntPtr dummy = (IntPtr)0;
-                                UnsafeNativeMethods.CoRegisterMessageFilter(new HandleRef(null, msgFilterPtr), ref dummy);
-
-                                object msgFilterObj = Marshal.GetObjectForIUnknown(msgFilterPtr);
-                                Marshal.Release(msgFilterPtr);
-
-                                if (msgFilterObj is UnsafeNativeMethods.IOleServiceProvider sp)
-                                {
-                                    try
-                                    {
-                                        IntPtr retval = IntPtr.Zero;
-
-                                        // Using typeof() of COM object spins up COM at JIT time.
-                                        // Guid compModGuid = typeof(UnsafeNativeMethods.SMsoComponentManager).GUID;
-                                        //
-                                        Guid compModGuid = new Guid("000C060B-0000-0000-C000-000000000046");
-                                        Guid iid = new Guid("{000C0601-0000-0000-C000-000000000046}");
-                                        int hr = sp.QueryService(
-                                                       ref compModGuid,
-                                                       ref iid,
-                                                       out retval);
-
-                                        if (NativeMethods.Succeeded(hr) && retval != IntPtr.Zero)
-                                        {
-
-                                            // Now query for hte message filter.
-
-                                            IntPtr pmsocm;
-
-                                            try
-                                            {
-                                                Guid IID_IMsoComponentManager = typeof(UnsafeNativeMethods.IMsoComponentManager).GUID;
-                                                hr = Marshal.QueryInterface(retval, ref IID_IMsoComponentManager, out pmsocm);
-                                            }
-                                            finally
-                                            {
-                                                Marshal.Release(retval);
-                                            }
-
-                                            if (NativeMethods.Succeeded(hr) && pmsocm != IntPtr.Zero)
-                                            {
-
-                                                // Ok, we have a native component manager.  Hand this over to
-                                                // our broker object to get a proxy we can use
-                                                try
-                                                {
-                                                    msocm = ComponentManagerBroker.GetComponentManager(pmsocm);
-                                                }
-                                                finally
-                                                {
-                                                    Marshal.Release(pmsocm);
-                                                }
-                                            }
-
-                                            if (msocm != null)
-                                            {
-
-                                                // If the resulting service is the same pUnk as the
-                                                // message filter (a common implementation technique),
-                                                // then we want to null msgFilterObj at this point so
-                                                // we don't call RelaseComObject on it below.  That would
-                                                // also release the RCW for the component manager pointer.
-                                                if (msgFilterPtr == retval)
-                                                {
-                                                    msgFilterObj = null;
-                                                }
-
-                                                externalComponentManager = true;
-                                                Debug.WriteLineIf(CompModSwitches.MSOComponentManager.TraceInfo, "Using MSO Component manager");
-
-                                                // Now attach app domain unload events so we can
-                                                // detect when we need to revoke our component
-                                                //
-                                                AppDomain.CurrentDomain.DomainUnload += new EventHandler(OnDomainUnload);
-                                                AppDomain.CurrentDomain.ProcessExit += new EventHandler(OnDomainUnload);
-                                            }
-                                        }
-                                    }
-                                    catch
-                                    {
-                                    }
-                                }
-
-                                if (msgFilterObj != null && Marshal.IsComObject(msgFilterObj))
-                                {
-                                    Marshal.ReleaseComObject(msgFilterObj);
-                                }
-                            }
-
-                            // Otherwise, we implement component manager ourselves
-                            //
-                            if (msocm == null)
-                            {
-                                msocm = new ComponentManager();
-                                externalComponentManager = false;
-
-                                // We must also store this back into the message filter for others
-                                // to use.
-                                //
-                                Debug.WriteLineIf(CompModSwitches.MSOComponentManager.TraceInfo, "Using our own component manager");
-                            }
-
-                            if (msocm != null && componentID == INVALID_ID)
-                            {
-                                // Finally, if we got a compnent manager, register ourselves with it.
-                                //
-                                Debug.WriteLineIf(CompModSwitches.MSOComponentManager.TraceInfo, "Registering MSO component with the component manager");
-                                NativeMethods.MSOCRINFOSTRUCT info = new NativeMethods.MSOCRINFOSTRUCT
-                                {
-                                    cbSize = Marshal.SizeOf<NativeMethods.MSOCRINFOSTRUCT>(),
-                                    uIdleTimeInterval = 0,
-                                    grfcrf = NativeMethods.MSOCM.msocrfPreTranslateAll | NativeMethods.MSOCM.msocrfNeedIdleTime,
-                                    grfcadvf = NativeMethods.MSOCM.msocadvfModal
-                                };
-
-                                bool result = msocm.FRegisterComponent(this, info, out IntPtr localComponentID);
-                                componentID = unchecked((int)(long)localComponentID);
-                                Debug.Assert(componentID != INVALID_ID, "Our ID sentinel was returned as a valid ID");
-
-                                if (result && !(msocm is ComponentManager))
-                                {
-                                    messageLoopCount++;
-                                }
-
-                                Debug.Assert(result, "Failed to register WindowsForms with the ComponentManager -- DoEvents and modal dialogs will be broken. size: " + info.cbSize);
-                                Debug.WriteLineIf(CompModSwitches.MSOComponentManager.TraceInfo, "ComponentManager.FRegisterComponent returned " + result.ToString());
-                                Debug.WriteLineIf(CompModSwitches.MSOComponentManager.TraceInfo, "ComponentManager.FRegisterComponent assigned a componentID == [0x" + Convert.ToString(componentID, 16) + "]");
-                                componentManager = msocm;
-                            }
-                        }
-                        finally
-                        {
-                            fetchingComponentManager = false;
-                        }
-                    }
-
-                    return componentManager;
-                }
-            }
-
-            internal bool CustomThreadExceptionHandlerAttached
-            {
-                get
-                {
-                    return threadExceptionHandler != null;
-                }
-            }
-
-            /// <summary>
-            ///  Retrieves the actual parking form.  This will demand create the parking window
-            ///  if it needs to.
-            /// </summary>
-            internal ParkingWindow GetParkingWindow(DpiAwarenessContext context)
-            {
-
-                // Locking 'this' here is ok since this is an internal class.
-                lock (this)
-                {
-                    ParkingWindow parkingWindow = GetParkingWindowForContext(context);
-                    if (parkingWindow == null)
-                    {
-#if DEBUG
-                        if (CoreSwitches.PerfTrack.Enabled)
-                        {
-                            Debug.WriteLine("Creating parking form!");
-                            Debug.WriteLine(CoreSwitches.PerfTrack.Enabled, Environment.StackTrace);
-                        }
-#endif
-
-                        using (DpiHelper.EnterDpiAwarenessScope(context))
-                        {
-                            parkingWindow = new ParkingWindow();
-                        }
-
-                        parkingWindows.Add(parkingWindow);
-                    }
-                    return parkingWindow;
-                }
-            }
-
-            /// <summary>
-            ///  Returns parking window that matches dpi awareness context. return null if not found.
-            /// </summary>
-            /// <returns>return matching parking window from list. returns null if not found</returns>
-            internal ParkingWindow GetParkingWindowForContext(DpiAwarenessContext context)
-            {
-
-                if (parkingWindows.Count == 0)
-                {
-                    return null;
-                }
-
-                // Legacy OS/target framework scenario where ControlDpiContext is set to DPI_AWARENESS_CONTEXT.DPI_AWARENESS_CONTEXT_UNSPECIFIED
-                // because of 'ThreadContextDpiAwareness' API unavailability or this feature is not enabled.
-
-                if (!DpiHelper.IsScalingRequirementMet || CommonUnsafeNativeMethods.TryFindDpiAwarenessContextsEqual(context, DpiAwarenessContext.DPI_AWARENESS_CONTEXT_UNSPECIFIED))
-                {
-
-                    Debug.Assert(parkingWindows.Count == 1, "parkingWindows count can not be > 1 for legacy OS/target framework versions");
-                    return parkingWindows[0];
-                }
-
-                // Supported OS scenario.
-                foreach (ParkingWindow p in parkingWindows)
-                {
-                    if (CommonUnsafeNativeMethods.TryFindDpiAwarenessContextsEqual(p.DpiAwarenessContext, context))
-                    {
-                        return p;
-                    }
-                }
-
-                // parking window is not yet created for the requested DpiAwarenessContext
-                return null;
-            }
-
-            internal Control ActivatingControl
-            {
-                get
-                {
-                    if ((activatingControlRef != null) && (activatingControlRef.IsAlive))
-                    {
-                        return activatingControlRef.Target as Control;
-                    }
-                    return null;
-                }
-                set
-                {
-                    if (value != null)
-                    {
-                        activatingControlRef = new WeakReference(value);
-                    }
-                    else
-                    {
-                        activatingControlRef = null;
-                    }
-                }
-            }
-
-            /// <summary>
-            ///  Retrieves the actual parking form.  This will demand create the MarshalingControl window
-            ///  if it needs to.
-            /// </summary>
-            internal Control MarshalingControl
-            {
-                get
-                {
-                    lock (this)
-                    {
-                        if (marshalingControl == null)
-                        {
-#if DEBUG
-                            if (CoreSwitches.PerfTrack.Enabled)
-                            {
-                                Debug.WriteLine("Creating marshalling control!");
-                                Debug.WriteLine(CoreSwitches.PerfTrack.Enabled, Environment.StackTrace);
-                            }
-#endif
-
-                            marshalingControl = new MarshalingControl();
-                        }
-                        return marshalingControl;
-                    }
-                }
-            }
-
-            /// <summary>
-            ///  Allows you to setup a message filter for the application's message pump.  This
-            ///  installs the filter on the current thread.
-            /// </summary>
-            internal void AddMessageFilter(IMessageFilter f)
-            {
-                if (messageFilters == null)
-                {
-                    messageFilters = new List<IMessageFilter>();
-                }
-                if (messageFilterSnapshot == null)
-                {
-                    messageFilterSnapshot = new List<IMessageFilter>();
-                }
-                if (f != null)
-                {
-                    SetState(STATE_FILTERSNAPSHOTVALID, false);
-                    if (messageFilters.Count > 0 && f is IMessageModifyAndFilter)
-                    {
-                        // insert the IMessageModifyAndFilter filters first
-                        messageFilters.Insert(0, f);
-                    }
-                    else
-                    {
-                        messageFilters.Add(f);
-                    }
-                }
-            }
-
-            // Called immediately before we begin pumping messages for a modal message loop.
-            internal void BeginModalMessageLoop(ApplicationContext context)
-            {
-#if DEBUG
-                debugModalCounter++;
-#endif
-                // Set the ourModalLoop flag so that the "IMSOComponent.OnEnterState" is a NOOP since we started the ModalMessageLoop.
-                bool wasOurLoop = ourModalLoop;
-                ourModalLoop = true;
-                try
-                {
-                    UnsafeNativeMethods.IMsoComponentManager cm = ComponentManager;
-                    if (cm != null)
-                    {
-                        cm.OnComponentEnterState((IntPtr)componentID, NativeMethods.MSOCM.msocstateModal, NativeMethods.MSOCM.msoccontextAll, 0, 0, 0);
-                    }
-                }
-                finally
-                {
-                    ourModalLoop = wasOurLoop;
-                }
-                // This will initialize the ThreadWindows with proper flags.
-                DisableWindowsForModalLoop(false, context); // onlyWinForms = false
-
-                modalCount++;
-
-                if (enterModalHandler != null && modalCount == 1)
-                {
-                    enterModalHandler(Thread.CurrentThread, EventArgs.Empty);
-                }
-
-            }
-
-            // Disables windows in preparation of going modal.  If parameter is true, we disable all
-            // windows, if false, only windows forms windows (i.e., windows controlled by this MsoComponent).
-            // See also IMsoComponent.OnEnterState.
-            internal void DisableWindowsForModalLoop(bool onlyWinForms, ApplicationContext context)
-            {
-                Debug.WriteLineIf(CompModSwitches.MSOComponentManager.TraceInfo, "ComponentManager : Entering modal state");
-                ThreadWindows old = threadWindows;
-                threadWindows = new ThreadWindows(onlyWinForms);
-                threadWindows.Enable(false);
-                threadWindows.previousThreadWindows = old;
-
-                if (context is ModalApplicationContext modalContext)
-                {
-                    modalContext.DisableThreadWindows(true, onlyWinForms);
-                }
-            }
-
-            /// <summary>
-            ///  Disposes this thread context object.  Note that this will marshal to the owning thread.
-            /// </summary>
-            internal void Dispose(bool postQuit)
-            {
-
-                // need to avoid multiple threads coming in here or we'll leak the thread
-                // handle.
-                //
-                lock (this)
-                {
-                    try
-                    {
-                        if (disposeCount++ == 0)
-                        {  // make sure that we are not reentrant
-                            // Unravel our message loop.  this will marshal us over to
-                            // the right thread, making the dispose() method async.
-                            if (messageLoopCount > 0 && postQuit)
-                            {
-                                PostQuit();
-                            }
-                            else
-                            {
-                                bool ourThread = SafeNativeMethods.GetCurrentThreadId() == id;
-
-                                try
-                                {
-                                    // We can only clean up if we're being called on our
-                                    // own thread.
-                                    //
-                                    if (ourThread)
-                                    {
-
-                                        // If we had a component manager, detach from it.
-                                        //
-                                        if (componentManager != null)
-                                        {
-                                            RevokeComponent();
-                                        }
-
-                                        // DisposeAssociatedComponents();
-                                        DisposeThreadWindows();
-
-                                        try
-                                        {
-                                            Application.RaiseThreadExit();
-                                        }
-                                        finally
-                                        {
-                                            if (GetState(STATE_OLEINITIALIZED) && !GetState(STATE_EXTERNALOLEINIT))
-                                            {
-                                                SetState(STATE_OLEINITIALIZED, false);
-                                                UnsafeNativeMethods.OleUninitialize();
-                                            }
-                                        }
-                                    }
-                                }
-                                finally
-                                {
-                                    // We can always clean up this handle, though
-                                    //
-                                    if (handle != IntPtr.Zero)
-                                    {
-                                        UnsafeNativeMethods.CloseHandle(new HandleRef(this, handle));
-                                        handle = IntPtr.Zero;
-                                    }
-
-                                    try
-                                    {
-                                        if (totalMessageLoopCount == 0)
-                                        {
-                                            Application.RaiseExit();
-                                        }
-                                    }
-                                    finally
-                                    {
-                                        lock (tcInternalSyncObject)
-                                        {
-                                            contextHash.Remove((object)id);
-                                        }
-                                        if (currentThreadContext == this)
-                                        {
-                                            currentThreadContext = null;
-                                        }
-                                    }
-                                }
-                            }
-
-                            GC.SuppressFinalize(this);
-                        }
-                    }
-                    finally
-                    {
-                        disposeCount--;
-                    }
-                }
-            }
-
-            /// <summary>
-            ///  Disposes of this thread's parking form.
-            /// </summary>
-            private void DisposeParkingWindow()
-            {
-                if (parkingWindows.Count != 0)
-                {
-
-                    // We take two paths here.  If we are on the same thread as
-                    // the parking window, we can destroy its handle.  If not,
-                    // we just null it and let it GC.  When it finalizes it
-                    // will disconnect its handle and post a WM_CLOSE.
-                    //
-                    // It is important that we just call DestroyHandle here
-                    // and do not call Dispose.  Otherwise we would destroy
-                    // controls that are living on the parking window.
-                    //
-                    int hwndThread = SafeNativeMethods.GetWindowThreadProcessId(new HandleRef(parkingWindows[0], parkingWindows[0].Handle), out int pid);
-                    int currentThread = SafeNativeMethods.GetCurrentThreadId();
-
-                    for (int i = 0; i < parkingWindows.Count; i++)
-                    {
-                        if (hwndThread == currentThread)
-                        {
-                            parkingWindows[i].Destroy();
-                        }
-                        else
-                        {
-                            parkingWindows[i] = null;
-                        }
-                    }
-                    parkingWindows.Clear();
-                }
-            }
-
-            /// <summary>
-            ///  Gets rid of all windows in this thread context.  Nulls out
-            ///  window objects that we hang on to.
-            /// </summary>
-            internal void DisposeThreadWindows()
-            {
-
-                // We dispose the main window first, so it can perform any
-                // cleanup that it may need to do.
-                //
-                try
-                {
-                    if (applicationContext != null)
-                    {
-                        applicationContext.Dispose();
-                        applicationContext = null;
-                    }
-
-                    // Then, we rudely destroy all of the windows on the thread
-                    //
-                    ThreadWindows tw = new ThreadWindows(true);
-                    tw.Dispose();
-
-                    // And dispose the parking form, if it isn't already
-                    //
-                    DisposeParkingWindow();
-                }
-                catch
-                {
-                }
-            }
-
-            // Enables windows in preparation of stopping modal.  If parameter is true, we enable all windows,
-            // if false, only windows forms windows (i.e., windows controlled by this MsoComponent).
-            // See also IMsoComponent.OnEnterState.
-            internal void EnableWindowsForModalLoop(bool onlyWinForms, ApplicationContext context)
-            {
-                Debug.WriteLineIf(CompModSwitches.MSOComponentManager.TraceInfo, "ComponentManager : Leaving modal state");
-                if (threadWindows != null)
-                {
-                    threadWindows.Enable(true);
-                    Debug.Assert(threadWindows != null, "OnEnterState recursed, but it's not supposed to be reentrant");
-                    threadWindows = threadWindows.previousThreadWindows;
-                }
-
-                if (context is ModalApplicationContext modalContext)
-                {
-                    modalContext.DisableThreadWindows(false, onlyWinForms);
-                }
-            }
-
-            // Called immediately after we end pumping messages for a modal message loop.
-            internal void EndModalMessageLoop(ApplicationContext context)
-            {
-#if DEBUG
-                debugModalCounter--;
-                Debug.Assert(debugModalCounter >= 0, "Mis-matched calls to Application.BeginModalMessageLoop() and Application.EndModalMessageLoop()");
-#endif
-                // This will re-enable the windows...
-                EnableWindowsForModalLoop(false, context); // onlyWinForms = false
-
-                bool wasOurLoop = ourModalLoop;
-                ourModalLoop = true;
-                try
-                {
-
-                    // If We started the ModalMessageLoop .. this will call us back on the IMSOComponent.OnStateEnter and not do anything ...
-                    UnsafeNativeMethods.IMsoComponentManager cm = ComponentManager;
-                    if (cm != null)
-                    {
-                        cm.FOnComponentExitState((IntPtr)componentID, NativeMethods.MSOCM.msocstateModal, NativeMethods.MSOCM.msoccontextAll, 0, 0);
-                    }
-                }
-                finally
-                {
-                    // Reset the flag since we are exiting out of a ModalMesaageLoop..
-                    ourModalLoop = wasOurLoop;
-                }
-
-                modalCount--;
-
-                if (leaveModalHandler != null && modalCount == 0)
-                {
-                    leaveModalHandler(Thread.CurrentThread, EventArgs.Empty);
-                }
-            }
-
-            /// <summary>
-            ///  Exits the program by disposing of all thread contexts and message loops.
-            /// </summary>
-            internal static void ExitApplication()
-            {
-                ExitCommon(true /*disposing*/);
-            }
-
-            private static void ExitCommon(bool disposing)
-            {
-                lock (tcInternalSyncObject)
-                {
-                    if (contextHash != null)
-                    {
-                        ThreadContext[] ctxs = new ThreadContext[contextHash.Values.Count];
-                        contextHash.Values.CopyTo(ctxs, 0);
-                        for (int i = 0; i < ctxs.Length; ++i)
-                        {
-                            if (ctxs[i].ApplicationContext != null)
-                            {
-                                ctxs[i].ApplicationContext.ExitThread();
-                            }
-                            else
-                            {
-                                ctxs[i].Dispose(disposing);
-                            }
-                        }
-                    }
-                }
-            }
-
-            /// <summary>
-            ///  Exits the program by disposing of all thread contexts and message loops.
-            /// </summary>
-            internal static void ExitDomain()
-            {
-                ExitCommon(false /*disposing*/);
-            }
-
-            /// <summary>
-            ///  Our finalization.  Minimal stuff... this shouldn't be called... We should always be disposed.
-            /// </summary>
-            ~ThreadContext()
-            {
-
-                // We used to call OleUninitialize() here if we were
-                // still STATE_OLEINITIALIZED, but that's never the correct thing to do.
-                // At this point we're on the wrong thread and we should never have been
-                // called here in the first place.
-
-                // We can always clean up this handle, though
-                //
-                if (handle != IntPtr.Zero)
-                {
-                    UnsafeNativeMethods.CloseHandle(new HandleRef(this, handle));
-                    handle = IntPtr.Zero;
-                }
-            }
-
-            // When a Form receives a WM_ACTIVATE message, it calls this method so we can do the
-            // appropriate MsoComponentManager activation magic
-            internal void FormActivated(bool activate)
-            {
-                if (activate)
-                {
-                    UnsafeNativeMethods.IMsoComponentManager cm = ComponentManager;
-                    if (cm != null && !(cm is ComponentManager))
-                    {
-                        cm.FOnComponentActivate((IntPtr)componentID);
-                    }
-                }
-            }
-
-            // Sets this component as the tracking component - trumping any active component
-            // for message filtering.
-            internal void TrackInput(bool track)
-            {
-
-                // protect against double setting, as this causes asserts in the VS component manager.
-                if (track != GetState(STATE_TRACKINGCOMPONENT))
-                {
-                    UnsafeNativeMethods.IMsoComponentManager cm = ComponentManager;
-                    if (cm != null && !(cm is ComponentManager))
-                    {
-                        cm.FSetTrackingComponent((IntPtr)componentID, track);
-                        SetState(STATE_TRACKINGCOMPONENT, track);
-                    }
-                }
-            }
-            /// <summary>
-            ///  Retrieves a ThreadContext object for the current thread
-            /// </summary>
-            internal static ThreadContext FromCurrent()
-            {
-                ThreadContext context = currentThreadContext;
-
-                if (context == null)
-                {
-                    context = new ThreadContext();
-                }
-
-                return context;
-            }
-
-            /// <summary>
-            ///  Retrieves a ThreadContext object for the given thread ID
-            /// </summary>
-            internal static ThreadContext FromId(int id)
-            {
-                ThreadContext context = (ThreadContext)contextHash[(object)id];
-                if (context == null && id == SafeNativeMethods.GetCurrentThreadId())
-                {
-                    context = new ThreadContext();
-                }
-
-                return context;
-            }
-
-            /// <summary>
-            ///  Determines if it is OK to allow an application to quit and shutdown
-            ///  the runtime.  We only allow this if we own the base message pump.
-            /// </summary>
-            internal bool GetAllowQuit()
-            {
-                return totalMessageLoopCount > 0 && baseLoopReason == NativeMethods.MSOCM.msoloopMain;
-            }
-
-            /// <summary>
-            ///  Retrieves the handle to this thread.
-            /// </summary>
-            internal IntPtr GetHandle()
-            {
-                return handle;
-            }
-
-            /// <summary>
-            ///  Retrieves the ID of this thread.
-            /// </summary>
-            internal int GetId()
-            {
-                return id;
-            }
-
-            /// <summary>
-            ///  Retrieves the culture for this thread.
-            /// </summary>
-            internal CultureInfo GetCulture()
-            {
-                if (culture == null || culture.LCID != SafeNativeMethods.GetThreadLocale())
-                {
-                    culture = new CultureInfo(SafeNativeMethods.GetThreadLocale());
-                }
-
-                return culture;
-            }
-
-            /// <summary>
-            ///  Determines if a message loop exists on this thread.
-            /// </summary>
-            internal bool GetMessageLoop()
-            {
-                return GetMessageLoop(false);
-            }
-
-            /// <summary>
-            ///  Determines if a message loop exists on this thread.
-            /// </summary>
-            internal bool GetMessageLoop(bool mustBeActive)
-            {
-
-                // If we are already running a loop, we're fine.
-                // If we are running in external manager we may need to make sure first the loop is active
-                //
-                if (messageLoopCount > (mustBeActive && externalComponentManager ? 1 : 0))
-                {
-                    return true;
-                }
-
-                // Also, access the ComponentManager property to demand create it, and we're also
-                // fine if it is an external manager, because it has already pushed a loop.
-                //
-                if (ComponentManager != null && externalComponentManager)
-                {
-                    if (mustBeActive == false)
-                    {
-                        return true;
-                    }
-
-                    UnsafeNativeMethods.IMsoComponent[] activeComponents = new UnsafeNativeMethods.IMsoComponent[1];
-                    if (ComponentManager.FGetActiveComponent(NativeMethods.MSOCM.msogacActive, activeComponents, null, 0) &&
-                        activeComponents[0] == this)
-                    {
-                        return true;
-                    }
-                }
-
-                // Finally, check if a message loop has been registered
-                MessageLoopCallback callback = messageLoopCallback;
-                if (callback != null)
-                {
-                    return callback();
-                }
-
-                // Otherwise, we do not have a loop running.
-                //
-                return false;
-            }
-
-            private bool GetState(int bit)
-            {
-                return (threadState & bit) != 0;
-            }
-
-            /// <summary>
-            ///  A method of determining whether we are handling messages that does not demand register
-            ///  the componentmanager
-            /// </summary>
-            /// <returns></returns>
-            internal bool IsValidComponentId()
-            {
-                return (componentID != INVALID_ID);
-            }
-
-            internal ApartmentState OleRequired()
-            {
-                Thread current = Thread.CurrentThread;
-                if (!GetState(STATE_OLEINITIALIZED))
-                {
-
-                    int ret = UnsafeNativeMethods.OleInitialize();
-
-#if false
-                    if (!(ret == NativeMethods.S_OK || ret == NativeMethods.S_FALSE || ret == NativeMethods.RPC_E_CHANGED_MODE)) {
-                        Debug.Assert(ret == NativeMethods.S_OK || ret == NativeMethods.S_FALSE || ret == NativeMethods.RPC_E_CHANGED_MODE,
-                                     "OLE Failed to Initialize!. RetCode: 0x" + Convert.ToString(ret, 16) +
-                                     " LastError: " + Marshal.GetLastWin32Error().ToString());
-                    }
-#endif
-
-                    SetState(STATE_OLEINITIALIZED, true);
-                    if (ret == NativeMethods.RPC_E_CHANGED_MODE)
-                    {
-                        // This could happen if the thread was already initialized for MTA
-                        // and then we call OleInitialize which tries to initialized it for STA
-                        // This currently happens while profiling...
-                        SetState(STATE_EXTERNALOLEINIT, true);
-                    }
-
-                }
-
-                if (GetState(STATE_EXTERNALOLEINIT))
-                {
-                    return System.Threading.ApartmentState.MTA;
-                }
-                else
-                {
-                    return System.Threading.ApartmentState.STA;
-                }
-            }
-
-            private void OnAppThreadExit(object sender, EventArgs e)
-            {
-                Dispose(true);
-            }
-
-            /// <summary>
-            ///  Revokes our component if needed.
-            /// </summary>
-            [PrePrepareMethod]
-            private void OnDomainUnload(object sender, EventArgs e)
-            {
-                RevokeComponent();
-                ExitDomain();
-            }
-
-            /// <summary>
-            ///  Called when an untrapped exception occurs in a thread.  This allows the
-            ///  programmer to trap these, and, if left untrapped, throws a standard error
-            ///  dialog.
-            /// </summary>
-            internal void OnThreadException(Exception t)
-            {
-                if (GetState(STATE_INTHREADEXCEPTION))
-                {
-                    return;
-                }
-
-                SetState(STATE_INTHREADEXCEPTION, true);
-                try
-                {
-                    if (threadExceptionHandler != null)
-                    {
-                        threadExceptionHandler(Thread.CurrentThread, new ThreadExceptionEventArgs(t));
-                    }
-                    else
-                    {
-                        if (SystemInformation.UserInteractive)
-                        {
-                            ThreadExceptionDialog td = new ThreadExceptionDialog(t);
-                            DialogResult result = DialogResult.OK;
-
-                            try
-                            {
-                                result = td.ShowDialog();
-                            }
-                            finally
-                            {
-                                td.Dispose();
-                            }
-                            switch (result)
-                            {
-                                case DialogResult.Abort:
-
-                                    Application.ExitInternal();
-
-                                    Environment.Exit(0);
-                                    break;
-                                case DialogResult.Yes:
-                                    if (t is WarningException w)
-                                    {
-                                        Help.ShowHelp(null, w.HelpUrl, w.HelpTopic);
-                                    }
-                                    break;
-                            }
-                        }
-                        else
-                        {
-                            // Ignore unhandled thread exceptions. The user can
-                            // override if they really care.
-                            //
-                        }
-
-                    }
-                }
-                finally
-                {
-                    SetState(STATE_INTHREADEXCEPTION, false);
-                }
-            }
-
-            internal void PostQuit()
-            {
-                Debug.WriteLineIf(CompModSwitches.MSOComponentManager.TraceInfo, "ComponentManager : Attempting to terminate message loop");
-
-                // Per http://support.microsoft.com/support/kb/articles/Q183/1/16.ASP
-                //
-                // WM_QUIT may be consumed by another message pump under very specific circumstances.
-                // When that occurs, we rely on the STATE_POSTEDQUIT to be caught in the next
-                // idle, at which point we can tear down.
-                //
-                // We can't follow the KB article exactly, becasue we don't have an HWND to PostMessage
-                // to.
-                //
-                UnsafeNativeMethods.PostThreadMessage(id, WindowMessages.WM_QUIT, IntPtr.Zero, IntPtr.Zero);
-                SetState(STATE_POSTEDQUIT, true);
-            }
-
-            // Allows the hosting environment to register a callback
-            internal void RegisterMessageLoop(MessageLoopCallback callback)
-            {
-                messageLoopCallback = callback;
-            }
-
-            /// <summary>
-            ///  Removes a message filter previously installed with addMessageFilter.
-            /// </summary>
-            internal void RemoveMessageFilter(IMessageFilter f)
-            {
-                if (messageFilters != null)
-                {
-                    SetState(STATE_FILTERSNAPSHOTVALID, false);
-                    messageFilters.Remove(f);
-                }
-            }
-
-            /// <summary>
-            ///  Starts a message loop for the given reason.
-            /// </summary>
-            internal void RunMessageLoop(int reason, ApplicationContext context)
-            {
-                // Ensure that we attempt to apply theming before doing anything
-                // that might create a window.
-
-                IntPtr userCookie = IntPtr.Zero;
-                if (UseVisualStyles)
-                {
-                    userCookie = UnsafeNativeMethods.ThemingScope.Activate();
-                }
-
-                try
-                {
-                    RunMessageLoopInner(reason, context);
-                }
-                finally
-                {
-                    UnsafeNativeMethods.ThemingScope.Deactivate(userCookie);
-                }
-            }
-
-            private void RunMessageLoopInner(int reason, ApplicationContext context)
-            {
-
-                Debug.WriteLineIf(CompModSwitches.MSOComponentManager.TraceInfo, "ThreadContext.PushMessageLoop {");
-                Debug.Indent();
-
-                if (reason == NativeMethods.MSOCM.msoloopModalForm && !SystemInformation.UserInteractive)
-                {
-                    throw new InvalidOperationException(SR.CantShowModalOnNonInteractive);
-                }
-
-                // if we've entered because of a Main message loop being pushed
-                // (different than a modal message loop or DoEVents loop)
-                // then clear the QUIT flag to allow normal processing.
-                // this flag gets set during loop teardown for another form.
-                if (reason == NativeMethods.MSOCM.msoloopMain)
-                {
-                    SetState(STATE_POSTEDQUIT, false);
-                }
-
-                if (totalMessageLoopCount++ == 0)
-                {
-                    baseLoopReason = reason;
-                }
-
-                messageLoopCount++;
-
-                if (reason == NativeMethods.MSOCM.msoloopMain)
-                {
-                    // If someone has tried to push another main message loop on this thread, ignore
-                    // it.
-                    if (messageLoopCount != 1)
-                    {
-                        throw new InvalidOperationException(SR.CantNestMessageLoops);
-                    }
-
-                    applicationContext = context;
-
-                    applicationContext.ThreadExit += new EventHandler(OnAppThreadExit);
-
-                    if (applicationContext.MainForm != null)
-                    {
-                        applicationContext.MainForm.Visible = true;
-                    }
-
-                    DpiHelper.InitializeDpiHelperForWinforms();
-                }
-
-                Form oldForm = currentForm;
-                if (context != null)
-                {
-                    currentForm = context.MainForm;
-                }
-
-                bool fullModal = false;
-                bool localModal = false;
-                HandleRef hwndOwner = new HandleRef(null, IntPtr.Zero);
-
-                if (reason == NativeMethods.MSOCM.msoloopDoEventsModal)
-                {
-                    localModal = true;
-                }
-
-                if (reason == NativeMethods.MSOCM.msoloopModalForm || reason == NativeMethods.MSOCM.msoloopModalAlert)
-                {
-                    fullModal = true;
-
-                    // We're about to disable all windows in the thread so our modal dialog can be the top dog.  Because this can interact
-                    // with external MSO things, and also because the modal dialog could have already had its handle created,
-                    // Check to see if the handle exists and if the window is currently enabled. We remember this so we can set the
-                    // window back to enabled after disabling everyone else.  This is just a precaution against someone doing the
-                    // wrong thing and disabling our dialog.
-                    //
-                    bool modalEnabled = currentForm != null && currentForm.Enabled;
-
-                    Debug.WriteLineIf(CompModSwitches.MSOComponentManager.TraceInfo, "[0x" + Convert.ToString(componentID, 16) + "] Notifying component manager that we are entering a modal loop");
-                    BeginModalMessageLoop(context);
-
-                    // If the owner window of the dialog is still enabled, disable it now.
-                    // This can happen if the owner window is from a different thread or
-                    // process.
-                    hwndOwner = new HandleRef(null, UnsafeNativeMethods.GetWindowLong(new HandleRef(currentForm, currentForm.Handle), NativeMethods.GWL_HWNDPARENT));
-                    if (hwndOwner.Handle != IntPtr.Zero)
-                    {
-                        if (SafeNativeMethods.IsWindowEnabled(hwndOwner))
-                        {
-                            SafeNativeMethods.EnableWindow(hwndOwner, false);
-                        }
-                        else
-                        {
-                            // reset hwndOwner so we are not tempted to
-                            // fiddle with it
-                            hwndOwner = new HandleRef(null, IntPtr.Zero);
-                        }
-                    }
-
-                    // The second half of the the modalEnabled flag above.  Here, if we were previously
-                    // enabled, make sure that's still the case.
-                    //
-                    if (currentForm != null &&
-                        currentForm.IsHandleCreated &&
-                        SafeNativeMethods.IsWindowEnabled(new HandleRef(currentForm, currentForm.Handle)) != modalEnabled)
-                    {
-                        SafeNativeMethods.EnableWindow(new HandleRef(currentForm, currentForm.Handle), modalEnabled);
-                    }
-                }
-
-                try
-                {
-                    Debug.WriteLineIf(CompModSwitches.MSOComponentManager.TraceInfo, "[0x" + Convert.ToString(componentID, 16) + "] Calling ComponentManager.FPushMessageLoop...");
-                    bool result;
-
-                    // Register marshaller for background tasks.  At this point,
-                    // need to be able to successfully get the handle to the
-                    // parking window.  Only do it when we're entering the first
-                    // message loop for this thread.
-                    if (messageLoopCount == 1)
-                    {
-                        WindowsFormsSynchronizationContext.InstallIfNeeded();
-                    }
-
-                    //need to do this in a try/finally.  Also good to do after we installed the synch context.
-                    if (fullModal && currentForm != null)
-                    {
-                        currentForm.Visible = true;
-                    }
-
-                    if ((!fullModal && !localModal) || ComponentManager is ComponentManager)
-                    {
-                        result = ComponentManager.FPushMessageLoop((IntPtr)componentID, reason, 0);
-                    }
-                    else if (reason == NativeMethods.MSOCM.msoloopDoEvents ||
-                             reason == NativeMethods.MSOCM.msoloopDoEventsModal)
-                    {
-                        result = LocalModalMessageLoop(null);
-                    }
-                    else
-                    {
-                        result = LocalModalMessageLoop(currentForm);
-                    }
-
-                    Debug.WriteLineIf(CompModSwitches.MSOComponentManager.TraceInfo, "[0x" + Convert.ToString(componentID, 16) + "] ComponentManager.FPushMessageLoop returned " + result.ToString());
-                }
-                finally
-                {
-
-                    if (fullModal)
-                    {
-                        Debug.WriteLineIf(CompModSwitches.MSOComponentManager.TraceInfo, "[0x" + Convert.ToString(componentID, 16) + "] Notifying component manager that we are exiting a modal loop");
-                        EndModalMessageLoop(context);
-
-                        // Again, if the hwndOwner was valid and disabled above, re-enable it.
-                        if (hwndOwner.Handle != IntPtr.Zero)
-                        {
-                            SafeNativeMethods.EnableWindow(hwndOwner, true);
-                        }
-                    }
-
-                    currentForm = oldForm;
-                    totalMessageLoopCount--;
-                    messageLoopCount--;
-
-                    if (messageLoopCount == 0)
-                    {
-                        // If last message loop shutting down, install the
-                        // previous op sync context in place before we started the first
-                        // message loop.
-                        WindowsFormsSynchronizationContext.Uninstall(false);
-                    }
-
-                    if (reason == NativeMethods.MSOCM.msoloopMain)
-                    {
-                        Dispose(true);
-                    }
-                    else if (messageLoopCount == 0 && componentManager != null)
-                    {
-                        // If we had a component manager, detach from it.
-                        //
-                        RevokeComponent();
-                    }
-                }
-
-                Debug.Unindent();
-                Debug.WriteLineIf(CompModSwitches.MSOComponentManager.TraceInfo, "}");
-            }
-
-            private bool LocalModalMessageLoop(Form form)
-            {
-                try
-                {
-                    // Execute the message loop until the active component tells us to stop.
-                    //
-                    NativeMethods.MSG msg = new NativeMethods.MSG();
-                    bool unicodeWindow = false;
-                    bool continueLoop = true;
-
-                    while (continueLoop)
-                    {
-
-                        bool peeked = UnsafeNativeMethods.PeekMessage(ref msg, NativeMethods.NullHandleRef, 0, 0, NativeMethods.PM_NOREMOVE);
-
-                        if (peeked)
-                        {
-
-                            // If the component wants us to process the message, do it.
-                            // The component manager hosts windows from many places.  We must be sensitive
-                            // to ansi / Unicode windows here.
-                            //
-                            if (msg.hwnd != IntPtr.Zero && SafeNativeMethods.IsWindowUnicode(new HandleRef(null, msg.hwnd)))
-                            {
-                                unicodeWindow = true;
-                                if (!UnsafeNativeMethods.GetMessageW(ref msg, NativeMethods.NullHandleRef, 0, 0))
-                                {
-                                    continue;
-                                }
-
-                            }
-                            else
-                            {
-                                unicodeWindow = false;
-                                if (!UnsafeNativeMethods.GetMessageA(ref msg, NativeMethods.NullHandleRef, 0, 0))
-                                {
-                                    continue;
-                                }
-                            }
-
-                            if (!PreTranslateMessage(ref msg))
-                            {
-                                UnsafeNativeMethods.TranslateMessage(ref msg);
-                                if (unicodeWindow)
-                                {
-                                    UnsafeNativeMethods.DispatchMessageW(ref msg);
-                                }
-                                else
-                                {
-                                    UnsafeNativeMethods.DispatchMessageA(ref msg);
-                                }
-                            }
-
-                            if (form != null)
-                            {
-                                continueLoop = !form.CheckCloseDialog(false);
-                            }
-                        }
-                        else if (form == null)
-                        {
-                            break;
-                        }
-                        else if (!UnsafeNativeMethods.PeekMessage(ref msg, NativeMethods.NullHandleRef, 0, 0, NativeMethods.PM_NOREMOVE))
-                        {
-                            UnsafeNativeMethods.WaitMessage();
-                        }
-                    }
-                    return continueLoop;
-                }
-                catch
-                {
-                    return false;
-                }
-            }
-
-            internal bool ProcessFilters(ref NativeMethods.MSG msg, out bool modified)
-            {
-                bool filtered = false;
-
-                modified = false;
-
-                // Account for the case where someone removes a message filter
-                // as a result of PreFilterMessage.  the message filter will be
-                // removed from _the next_ message.
-                // If message filter is added or removed inside the user-provided PreFilterMessage function,
-                // and user code pumps messages, we might re-enter ProcessFilter on the same stack, we
-                // should not update the snapshot until the next message.
-                if (messageFilters != null && !GetState(STATE_FILTERSNAPSHOTVALID) && inProcessFilters == 0)
-                {
-                    messageFilterSnapshot.Clear();
-                    if (messageFilters.Count > 0)
-                    {
-                        messageFilterSnapshot.AddRange(messageFilters);
-                    }
-                    SetState(STATE_FILTERSNAPSHOTVALID, true);
-                }
-
-                inProcessFilters++;
-                try
-                {
-                    if (messageFilterSnapshot != null && messageFilterSnapshot.Count != 0)
-                    {
-                        IMessageFilter f;
-                        int count = messageFilterSnapshot.Count;
-
-                        Message m = Message.Create(msg.hwnd, msg.message, msg.wParam, msg.lParam);
-
-                        for (int i = 0; i < count; i++)
-                        {
-                            f = messageFilterSnapshot[i];
-                            bool filterMessage = f.PreFilterMessage(ref m);
-                            // make sure that we update the msg struct with the new result after the call to
-                            // PreFilterMessage.
-                            if (f is IMessageModifyAndFilter)
-                            {
-                                msg.hwnd = m.HWnd;
-                                msg.message = m.Msg;
-                                msg.wParam = m.WParam;
-                                msg.lParam = m.LParam;
-                                modified = true;
-                            }
-
-                            if (filterMessage)
-                            {
-                                filtered = true;
-                                break;
-                            }
-                        }
-                    }
-                }
-                finally
-                {
-                    inProcessFilters--;
-                }
-
-                return filtered;
-            }
-
-            /// <summary>
-            ///  Message filtering routine that is called before dispatching a message.
-            ///  If this returns true, the message is already processed.  If it returns
-            ///  false, the message should be allowed to continue through the dispatch
-            ///  mechanism.
-            /// </summary>
-            internal bool PreTranslateMessage(ref NativeMethods.MSG msg)
-            {
-                if (ProcessFilters(ref msg, out bool modified))
-                {
-                    return true;
-                }
-
-                if (msg.message >= WindowMessages.WM_KEYFIRST
-                        && msg.message <= WindowMessages.WM_KEYLAST)
-                {
-                    if (msg.message == WindowMessages.WM_CHAR)
-                    {
-                        int breakLParamMask = 0x1460000; // 1 = extended keyboard, 46 = scan code
-                        if (unchecked((int)(long)msg.wParam) == 3 && (unchecked((int)(long)msg.lParam) & breakLParamMask) == breakLParamMask)
-                        { // ctrl-brk
-                            // wParam is the key character, which for ctrl-brk is the same as ctrl-C.
-                            // So we need to go to the lparam to distinguish the two cases.
-                            // You might also be able to do this with WM_KEYDOWN (again with wParam=3)
-
-                            if (Debugger.IsAttached)
-                            {
-                                Debugger.Break();
-                            }
-                        }
-                    }
-                    Control target = Control.FromChildHandle(msg.hwnd);
-                    bool retValue = false;
-
-                    Message m = Message.Create(msg.hwnd, msg.message, msg.wParam, msg.lParam);
-
-                    if (target != null)
-                    {
-                        if (NativeWindow.WndProcShouldBeDebuggable)
-                        {
-                            // we don't want to do a catch in the debuggable case.
-                            //
-                            if (Control.PreProcessControlMessageInternal(target, ref m) == PreProcessControlState.MessageProcessed)
-                            {
-                                retValue = true;
-                            }
-                        }
-                        else
-                        {
-                            try
-                            {
-                                if (Control.PreProcessControlMessageInternal(target, ref m) == PreProcessControlState.MessageProcessed)
-                                {
-                                    retValue = true;
-                                }
-                            }
-                            catch (Exception e)
-                            {
-                                OnThreadException(e);
-                            }
-                        }
-                    }
-                    else
-                    {
-                        // See if this is a dialog message -- this is for handling any native dialogs that are launched from
-                        // winforms code.  This can happen with ActiveX controls that launch dialogs specificially
-                        //
-
-                        // first, get the first top-level window in the hierarchy.
-                        //
-                        IntPtr hwndRoot = UnsafeNativeMethods.GetAncestor(new HandleRef(null, msg.hwnd), NativeMethods.GA_ROOT);
-
-                        // if we got a valid HWND, then call IsDialogMessage on it.  If that returns true, it's been processed
-                        // so we should return true to prevent Translate/Dispatch from being called.
-                        //
-                        if (hwndRoot != IntPtr.Zero && UnsafeNativeMethods.IsDialogMessage(new HandleRef(null, hwndRoot), ref msg))
-                        {
-                            return true;
-                        }
-                    }
-
-                    msg.wParam = m.WParam;
-                    msg.lParam = m.LParam;
-
-                    if (retValue)
-                    {
-                        return true;
-                    }
-                }
-
-                return false;
-            }
-
-            /// <summary>
-            ///  Revokes our component from the active component manager.  Does
-            ///  nothing if there is no active component manager or we are
-            ///  already invoked.
-            /// </summary>
-            private void RevokeComponent()
-            {
-                if (componentManager != null && componentID != INVALID_ID)
-                {
-                    int id = componentID;
-                    UnsafeNativeMethods.IMsoComponentManager msocm = componentManager;
-
-                    try
-                    {
-                        msocm.FRevokeComponent((IntPtr)id);
-                        if (Marshal.IsComObject(msocm))
-                        {
-                            Marshal.ReleaseComObject(msocm);
-                        }
-                    }
-                    finally
-                    {
-                        componentManager = null;
-                        componentID = INVALID_ID;
-                    }
-                }
-            }
-
-            /// <summary>
-            ///  Sets the culture for this thread.
-            /// </summary>
-            internal void SetCulture(CultureInfo culture)
-            {
-                if (culture != null && culture.LCID != SafeNativeMethods.GetThreadLocale())
-                {
-                    SafeNativeMethods.SetThreadLocale(culture.LCID);
-                }
-            }
-
-            private void SetState(int bit, bool value)
-            {
-                if (value)
-                {
-                    threadState |= bit;
-                }
-                else
-                {
-                    threadState &= (~bit);
-                }
-            }
-
-            ///////////////////////////////////////////////////////////////////////////////////////////////////////
-            /****************************************************************************************
-             *
-             *                                  IMsoComponent
-             *
-             ****************************************************************************************/
-
-            // Things to test in VS when you change this code:
-            // - You can bring up dialogs multiple times (ie, the editor for TextBox.Lines)
-            // - Double-click DataFormWizard, cancel wizard
-            // - When a dialog is open and you switch to another application, when you switch
-            //   back to VS the dialog gets the focus
-            // - If one modal dialog launches another, they are all modal (Try web forms Table\Rows\Cell)
-            // - When a dialog is up, VS is completely disabled, including moving and resizing VS.
-            // - After doing all this, you can ctrl-shift-N start a new project and VS is enabled.
-
-            /// <summary>
-            ///  Standard FDebugMessage method.
-            ///  Since IMsoComponentManager is a reference counted interface,
-            ///  MsoDWGetChkMemCounter should be used when processing the
-            ///  msodmWriteBe message.
-            /// </summary>
-            bool UnsafeNativeMethods.IMsoComponent.FDebugMessage(IntPtr hInst, int msg, IntPtr wparam, IntPtr lparam)
-            {
-                return false;
-            }
-
-            /// <summary>
-            ///  Give component a chance to process the message pMsg before it is
-            ///  translated and dispatched. Component can do TranslateAccelerator
-            ///  do IsDialogMessage, modify pMsg, or take some other action.
-            ///  Return TRUE if the message is consumed, FALSE otherwise.
-            /// </summary>
-            bool UnsafeNativeMethods.IMsoComponent.FPreTranslateMessage(ref NativeMethods.MSG msg)
-            {
-                return PreTranslateMessage(ref msg);
-            }
-
-            /// <summary>
-            ///  Notify component when app enters or exits (as indicated by fEnter)
-            ///  the state identified by uStateID (a value from olecstate enumeration).
-            ///  Component should take action depending on value of uStateID
-            ///  (see olecstate comments, above).
-            ///
-            ///  Note: If n calls are made with TRUE fEnter, component should consider
-            ///  the state to be in effect until n calls are made with FALSE fEnter.
-            ///
-            ///  Note: Components should be aware that it is possible for this method to
-            ///  be called with FALSE fEnter more    times than it was called with TRUE
-            ///  fEnter (so, for example, if component is maintaining a state counter
-            ///  (incremented when this method is called with TRUE fEnter, decremented
-            ///  when called with FALSE fEnter), the counter should not be decremented
-            ///  for FALSE fEnter if it is already at zero.)
-            /// </summary>
-            void UnsafeNativeMethods.IMsoComponent.OnEnterState(int uStateID, bool fEnter)
-            {
-
-                Debug.WriteLineIf(CompModSwitches.MSOComponentManager.TraceInfo, "ComponentManager : OnEnterState(" + uStateID + ", " + fEnter + ")");
-
-                // Return if our (WINFORMS) Modal Loop is still running.
-                if (ourModalLoop)
-                {
-                    return;
-                }
-                if (uStateID == NativeMethods.MSOCM.msocstateModal)
-                {
-                    // We should only be messing with windows we own.  See the "ctrl-shift-N" test above.
-                    if (fEnter)
-                    {
-                        DisableWindowsForModalLoop(true, null); // WinFormsOnly = true
-                    }
-                    else
-                    {
-                        EnableWindowsForModalLoop(true, null); // WinFormsOnly = true
-                    }
-                }
-            }
-
-            /// <summary>
-            ///  Notify component when the host application gains or loses activation.
-            ///  If fActive is TRUE, the host app is being activated and dwOtherThreadID
-            ///  is the ID of the thread owning the window being deactivated.
-            ///  If fActive is FALSE, the host app is being deactivated and
-            ///  dwOtherThreadID is the ID of the thread owning the window being
-            ///  activated.
-            ///  Note: this method is not called when both the window being activated
-            ///  and the one being deactivated belong to the host app.
-            /// </summary>
-            void UnsafeNativeMethods.IMsoComponent.OnAppActivate(bool fActive, int dwOtherThreadID)
-            {
-            }
-
-            /// <summary>
-            ///  Notify the active component that it has lost its active status because
-            ///  the host or another component has become active.
-            /// </summary>
-            void UnsafeNativeMethods.IMsoComponent.OnLoseActivation()
-            {
-                Debug.WriteLineIf(CompModSwitches.MSOComponentManager.TraceInfo, "ComponentManager : Our component is losing activation.");
-            }
-
-            /// <summary>
-            ///  Notify component when a new object is being activated.
-            ///  If pic is non-NULL, then it is the component that is being activated.
-            ///  In this case, fSameComponent is TRUE if pic is the same component as
-            ///  the callee of this method, and pcrinfo is the reg info of pic.
-            ///  If pic is NULL and fHostIsActivating is TRUE, then the host is the
-            ///  object being activated, and pchostinfo is its host info.
-            ///  If pic is NULL and fHostIsActivating is FALSE, then there is no current
-            ///  active object.
-            ///
-            ///  If pic is being activated and pcrinfo->grf has the
-            ///  olecrfExclusiveBorderSpace bit set, component should hide its border
-            ///  space tools (toolbars, status bars, etc.);
-            ///  component should also do this if host is activating and
-            ///  pchostinfo->grfchostf has the olechostfExclusiveBorderSpace bit set.
-            ///  In either of these cases, component should unhide its border space
-            ///  tools the next time it is activated.
-            ///
-            ///  if pic is being activated and pcrinfo->grf has the
-            ///  olecrfExclusiveActivation bit is set, then pic is being activated in
-            ///  "ExclusiveActive" mode.
-            ///  Component should retrieve the top frame window that is hosting pic
-            ///  (via pic->HwndGetWindow(olecWindowFrameToplevel, 0)).
-            ///  If this window is different from component's own top frame window,
-            ///  component should disable its windows and do other things it would do
-            ///  when receiving OnEnterState(olecstateModal, TRUE) notification.
-            ///  Otherwise, if component is top-level,
-            ///  it should refuse to have its window activated by appropriately
-            ///  processing WM_MOUSEACTIVATE (but see WM_MOUSEACTIVATE NOTE, above).
-            ///  Component should remain in one of these states until the
-            ///  ExclusiveActive mode ends, indicated by a future call to
-            ///  OnActivationChange with ExclusiveActivation bit not set or with NULL
-            ///  pcrinfo.
-            /// </summary>
-            void UnsafeNativeMethods.IMsoComponent.OnActivationChange(UnsafeNativeMethods.IMsoComponent component, bool fSameComponent,
-                                                  int pcrinfo,
-                                                  bool fHostIsActivating,
-                                                  int pchostinfo,
-                                                  int dwReserved)
-            {
-                Debug.WriteLineIf(CompModSwitches.MSOComponentManager.TraceInfo, "ComponentManager : OnActivationChange");
-            }
-
-            /// <summary>
-            ///  Give component a chance to do idle time tasks.  grfidlef is a group of
-            ///  bit flags taken from the enumeration of oleidlef values (above),
-            ///  indicating the type of idle tasks to perform.
-            ///  Component may periodically call IOleComponentManager::FContinueIdle;
-            ///  if this method returns FALSE, component should terminate its idle
-            ///  time processing and return.
-            ///  Return TRUE if more time is needed to perform the idle time tasks,
-            ///  FALSE otherwise.
-            ///  Note: If a component reaches a point where it has no idle tasks
-            ///  and does not need FDoIdle calls, it should remove its idle task
-            ///  registration via IOleComponentManager::FUpdateComponentRegistration.
-            ///  Note: If this method is called on while component is performing a
-            ///  tracking operation, component should only perform idle time tasks that
-            ///  it deems are appropriate to perform during tracking.
-            /// </summary>
-            bool UnsafeNativeMethods.IMsoComponent.FDoIdle(int grfidlef)
-            {
-                idleHandler?.Invoke(Thread.CurrentThread, EventArgs.Empty);
-                return false;
-            }
-
-            /// <summary>
-            ///  Called during each iteration of a message loop that the component
-            ///  pushed. uReason and pvLoopData are the reason and the component private
-            ///  data that were passed to IOleComponentManager::FPushMessageLoop.
-            ///  This method is called after peeking the next message in the queue
-            ///  (via PeekMessage) but before the message is removed from the queue.
-            ///  The peeked message is passed in the pMsgPeeked param (NULL if no
-            ///  message is in the queue).  This method may be additionally called when
-            ///  the next message has already been removed from the queue, in which case
-            ///  pMsgPeeked is passed as NULL.
-            ///  Return TRUE if the message loop should continue, FALSE otherwise.
-            ///  If FALSE is returned, the component manager terminates the loop without
-            ///  removing pMsgPeeked from the queue.
-            /// </summary>
-            bool UnsafeNativeMethods.IMsoComponent.FContinueMessageLoop(int reason, int pvLoopData, NativeMethods.MSG[] msgPeeked)
-            {
-
-                bool continueLoop = true;
-
-                // If we get a null message, and we have previously posted the WM_QUIT message,
-                // then someone ate the message...
-                //
-                if (msgPeeked == null && GetState(STATE_POSTEDQUIT))
-                {
-                    Debug.WriteLineIf(CompModSwitches.MSOComponentManager.TraceInfo, "ComponentManager : Abnormal loop termination, no WM_QUIT received");
-                    continueLoop = false;
-                }
-                else
-                {
-                    switch (reason)
-                    {
-                        case NativeMethods.MSOCM.msoloopFocusWait:
-
-                            // For focus wait, check to see if we are now the active application.
-                            //
-                            int pid;
-                            SafeNativeMethods.GetWindowThreadProcessId(new HandleRef(null, UnsafeNativeMethods.GetActiveWindow()), out pid);
-                            if (pid == SafeNativeMethods.GetCurrentProcessId())
-                            {
-                                continueLoop = false;
-                            }
-                            break;
-
-                        case NativeMethods.MSOCM.msoloopModalAlert:
-                        case NativeMethods.MSOCM.msoloopModalForm:
-
-                            // For modal forms, check to see if the current active form has been
-                            // dismissed.  If there is no active form, then it is an error that
-                            // we got into here, so we terminate the loop.
-                            //
-                            if (currentForm == null || currentForm.CheckCloseDialog(false))
-                            {
-                                continueLoop = false;
-                            }
-                            break;
-
-                        case NativeMethods.MSOCM.msoloopDoEvents:
-                        case NativeMethods.MSOCM.msoloopDoEventsModal:
-                            // For DoEvents, just see if there are more messages on the queue.
-                            //
-                            if (!UnsafeNativeMethods.PeekMessage(ref tempMsg, NativeMethods.NullHandleRef, 0, 0, NativeMethods.PM_NOREMOVE))
-                            {
-                                continueLoop = false;
-                            }
-
-                            break;
-                    }
-                }
-
-                return continueLoop;
-            }
-
-            /// <summary>
-            ///  Called when component manager wishes to know if the component is in a
-            ///  state in which it can terminate.  If fPromptUser is FALSE, component
-            ///  should simply return TRUE if it can terminate, FALSE otherwise.
-            ///  If fPromptUser is TRUE, component should return TRUE if it can
-            ///  terminate without prompting the user; otherwise it should prompt the
-            ///  user, either 1.) asking user if it can terminate and returning TRUE
-            ///  or FALSE appropriately, or 2.) giving an indication as to why it
-            ///  cannot terminate and returning FALSE.
-            /// </summary>
-            bool UnsafeNativeMethods.IMsoComponent.FQueryTerminate(bool fPromptUser)
-            {
-                return true;
-            }
-
-            /// <summary>
-            ///  Called when component manager wishes to terminate the component's
-            ///  registration.  Component should revoke its registration with component
-            ///  manager, release references to component manager and perform any
-            ///  necessary cleanup.
-            /// </summary>
-            void UnsafeNativeMethods.IMsoComponent.Terminate()
-            {
-                if (messageLoopCount > 0 && !(ComponentManager is ComponentManager))
-                {
-                    messageLoopCount--;
-                }
-
-                Dispose(false);
-            }
-
-            /// <summary>
-            ///  Called to retrieve a window associated with the component, as specified
-            ///  by dwWhich, a olecWindowXXX value (see olecWindow, above).
-            ///  dwReserved is reserved for future use and should be zero.
-            ///  Component should return the desired window or NULL if no such window
-            ///  exists.
-            /// </summary>
-            IntPtr UnsafeNativeMethods.IMsoComponent.HwndGetWindow(int dwWhich, int dwReserved)
-            {
-                return IntPtr.Zero;
-            }
-        }
-
-        /// <summary>
-        ///  This class allows us to handle sends/posts in our winformssynchcontext on the correct thread via
-        ///  control.invoke().
-        /// </summary>
-        internal sealed class MarshalingControl : Control
-        {
-            internal MarshalingControl()
-                : base(false)
-            {
-                Visible = false;
-                SetState2(STATE2_INTERESTEDINUSERPREFERENCECHANGED, false);
-                SetTopLevel(true);
-                CreateControl();
-                CreateHandle();
-            }
-
-            protected override CreateParams CreateParams
-            {
-                get
-                {
-                    CreateParams cp = base.CreateParams;
-                    // Message only windows are cheaper and have fewer issues than
-                    // full blown invisible windows.
-                    cp.Parent = (IntPtr)NativeMethods.HWND_MESSAGE;
-                    return cp;
-                }
-            }
-
-            protected override void OnLayout(LayoutEventArgs levent)
-            {
-            }
-
-            protected override void OnSizeChanged(EventArgs e)
-            {
-
-                // don't do anything here -- small perf game of avoiding layout, etc.
-            }
-        }
-
-        /// <summary>
-        ///  This class embodies our parking window, which we create when the
-        ///  first message loop is pushed onto the thread.
-        /// </summary>
-        internal sealed class ParkingWindow : ContainerControl, IArrangedElement
-        {
-            // WHIDBEY CHANGES
-            //   in whidbey we now aggressively tear down the parking window
-            //   when the last control has been removed off of it.
-
-            private const int WM_CHECKDESTROY = WindowMessages.WM_USER + 0x01;
-
-            private int childCount = 0;
-
-            public ParkingWindow()
-            {
-                SetState2(STATE2_INTERESTEDINUSERPREFERENCECHANGED, false);
-                SetState(STATE_TOPLEVEL, true);
-                Text = "WindowsFormsParkingWindow";
-                Visible = false;
-                DpiHelper.FirstParkingWindowCreated = true;
-            }
-
-            protected override CreateParams CreateParams
-            {
-                get
-                {
-                    CreateParams cp = base.CreateParams;
-
-                    // Message only windows are cheaper and have fewer issues than
-                    // full blown invisible windows.
-                    cp.Parent = (IntPtr)NativeMethods.HWND_MESSAGE;
-                    return cp;
-                }
-            }
-
-            internal override void AddReflectChild()
-            {
-                if (childCount < 0)
-                {
-                    Debug.Fail("How did parkingwindow childcount go negative???");
-                    childCount = 0;
-                }
-                childCount++;
-            }
-
-            internal override void RemoveReflectChild()
-            {
-                childCount--;
-                if (childCount < 0)
-                {
-                    Debug.Fail("How did parkingwindow childcount go negative???");
-                    childCount = 0;
-                }
-                if (childCount == 0)
-                {
-                    if (IsHandleCreated)
-                    {
-                        //check to see if we are running on the thread that owns the parkingwindow.
-                        //if so, we can destroy immediately.
-                        //This is important for scenarios where apps leak controls until after the
-                        //messagepump is gone and then decide to clean them up.  We should clean
-                        //up the parkingwindow in this case and a postmessage won't do it.
-                        //unused
-                        int id = SafeNativeMethods.GetWindowThreadProcessId(new HandleRef(this, HandleInternal), out int lpdwProcessId);
-                        ThreadContext ctx = Application.ThreadContext.FromId(id);
-
-                        //We only do this if the ThreadContext tells us that we are currently
-                        //handling a window message.
-                        if (ctx == null ||
-                            !Object.ReferenceEquals(ctx, Application.ThreadContext.FromCurrent()))
-                        {
-                            UnsafeNativeMethods.PostMessage(new HandleRef(this, HandleInternal), WM_CHECKDESTROY, IntPtr.Zero, IntPtr.Zero);
-                        }
-                        else
-                        {
-                            CheckDestroy();
-                        }
-                    }
-                }
-            }
-
-            private void CheckDestroy()
-            {
-                if (childCount == 0)
-                {
-                    IntPtr hwndChild = UnsafeNativeMethods.GetWindow(new HandleRef(this, Handle), NativeMethods.GW_CHILD);
-                    if (hwndChild == IntPtr.Zero)
-                    {
-                        DestroyHandle();
-                    }
-                }
-            }
-
-            public void Destroy()
-            {
-                DestroyHandle();
-            }
-
-            /// <summary>
-            ///  "Parks" the given HWND to a temporary HWND.  This allows WS_CHILD windows to
-            ///  be parked.
-            /// </summary>
-            internal void ParkHandle(HandleRef handle)
-            {
-                if (!IsHandleCreated)
-                {
-                    CreateHandle();
-                }
-
-                UnsafeNativeMethods.SetParent(handle, new HandleRef(this, Handle));
-            }
-
-            /// <summary>
-            ///  "Unparks" the given HWND to a temporary HWND.  This allows WS_CHILD windows to
-            ///  be parked.
-            /// </summary>
-            internal void UnparkHandle(HandleRef handle)
-            {
-                if (IsHandleCreated)
-                {
-                    Debug.Assert(UnsafeNativeMethods.GetParent(handle) != Handle, "Always set the handle's parent to someone else before calling UnparkHandle");
-                    // If there are no child windows in this handle any longer, destroy the parking window.
-                    CheckDestroy();
-                }
-            }
-
-            // Do nothing on layout to reduce the calls into the LayoutEngine while debugging.
-            protected override void OnLayout(LayoutEventArgs levent) { }
-            void IArrangedElement.PerformLayout(IArrangedElement affectedElement, string affectedProperty) { }
-
-            protected override void WndProc(ref Message m)
-            {
-                if (m.Msg != WindowMessages.WM_SHOWWINDOW)
-                {
-                    base.WndProc(ref m);
-                    if (m.Msg == WindowMessages.WM_PARENTNOTIFY)
-                    {
-                        if (NativeMethods.Util.LOWORD(unchecked((int)(long)m.WParam)) == WindowMessages.WM_DESTROY)
-                        {
-                            UnsafeNativeMethods.PostMessage(new HandleRef(this, Handle), WM_CHECKDESTROY, IntPtr.Zero, IntPtr.Zero);
-                        }
-                    }
-                    else if (m.Msg == WM_CHECKDESTROY)
-                    {
-                        CheckDestroy();
-                    }
-                }
-            }
-        }
-
-        /// <summary>
-        ///  This class enables or disables all windows in the current thread.  We use this to
-        ///  disable other windows on the thread when a modal dialog is to be shown.  It can also
-        ///  be used to dispose all windows in a thread, which we do before returning from a message
-        ///  loop.
-        /// </summary>
-        private sealed class ThreadWindows
-        {
-            private IntPtr[] windows;
-            private int windowCount;
-            private IntPtr activeHwnd;
-            private IntPtr focusedHwnd;
-            internal ThreadWindows previousThreadWindows;
-            private readonly bool onlyWinForms = true;
-
-            internal ThreadWindows(bool onlyWinForms)
-            {
-                windows = new IntPtr[16];
-                this.onlyWinForms = onlyWinForms;
-                UnsafeNativeMethods.EnumThreadWindows(SafeNativeMethods.GetCurrentThreadId(),
-                                                new NativeMethods.EnumThreadWindowsCallback(Callback),
-                                                NativeMethods.NullHandleRef);
-            }
-
-            private bool Callback(IntPtr hWnd, IntPtr lparam)
-            {
-
-                // We only do visible and enabled windows.  Also, we only do top level windows.
-                // Finally, we only include windows that are DNA windows, since other MSO components
-                // will be responsible for disabling their own windows.
-                //
-                if (SafeNativeMethods.IsWindowVisible(new HandleRef(null, hWnd)) && SafeNativeMethods.IsWindowEnabled(new HandleRef(null, hWnd)))
-                {
-                    bool add = true;
-
-                    if (onlyWinForms)
-                    {
-                        Control c = Control.FromHandle(hWnd);
-                        if (c == null)
-                        {
-                            add = false;
-                        }
-                    }
-
-                    if (add)
-                    {
-                        if (windowCount == windows.Length)
-                        {
-                            IntPtr[] newWindows = new IntPtr[windowCount * 2];
-                            Array.Copy(windows, 0, newWindows, 0, windowCount);
-                            windows = newWindows;
-                        }
-                        windows[windowCount++] = hWnd;
-                    }
-                }
-                return true;
-            }
-
-            // Disposes all top-level Controls on this thread
-            internal void Dispose()
-            {
-                for (int i = 0; i < windowCount; i++)
-                {
-                    IntPtr hWnd = windows[i];
-                    if (UnsafeNativeMethods.IsWindow(new HandleRef(null, hWnd)))
-                    {
-                        Control c = Control.FromHandle(hWnd);
-                        if (c != null)
-                        {
-                            c.Dispose();
-                        }
-                    }
-                }
-            }
-
-            // Enables/disables all top-level Controls on this thread
-            internal void Enable(bool state)
-            {
-
-                if (!onlyWinForms && !state)
-                {
-                    activeHwnd = UnsafeNativeMethods.GetActiveWindow();
-                    Control activatingControl = Application.ThreadContext.FromCurrent().ActivatingControl;
-                    if (activatingControl != null)
-                    {
-                        focusedHwnd = activatingControl.Handle;
-                    }
-                    else
-                    {
-                        focusedHwnd = UnsafeNativeMethods.GetFocus();
-                    }
-                }
-
-                for (int i = 0; i < windowCount; i++)
-                {
-                    IntPtr hWnd = windows[i];
-                    Debug.WriteLineIf(CompModSwitches.MSOComponentManager.TraceInfo, "ComponentManager : Changing enabled on window: " + hWnd.ToString() + " : " + state.ToString());
-                    if (UnsafeNativeMethods.IsWindow(new HandleRef(null, hWnd)))
-                    {
-                        SafeNativeMethods.EnableWindow(new HandleRef(null, hWnd), state);
-                    }
-                }
-
-                // OpenFileDialog is not returning the focus the way other dialogs do.
-                // Important that we re-activate the old window when we are closing
-                // our modal dialog.
-                //
-                // edit mode forever with Excel application
-                // But, DON'T change other people's state when we're simply
-                // responding to external MSOCM events about modality.  When we are,
-                // we are created with a TRUE for onlyWinForms.
-                if (!onlyWinForms && state)
-                {
-                    if (activeHwnd != IntPtr.Zero && UnsafeNativeMethods.IsWindow(new HandleRef(null, activeHwnd)))
-                    {
-                        UnsafeNativeMethods.SetActiveWindow(new HandleRef(null, activeHwnd));
-                    }
-
-                    if (focusedHwnd != IntPtr.Zero && UnsafeNativeMethods.IsWindow(new HandleRef(null, focusedHwnd)))
-                    {
-                        UnsafeNativeMethods.SetFocus(new HandleRef(null, focusedHwnd));
-                    }
-                }
-            }
-        }
-
-        private class ModalApplicationContext : ApplicationContext
-        {
-            private ThreadContext parentWindowContext;
-
-            private delegate void ThreadWindowCallback(ThreadContext context, bool onlyWinForms);
-
-            public ModalApplicationContext(Form modalForm) : base(modalForm)
-            {
-            }
-
-            public void DisableThreadWindows(bool disable, bool onlyWinForms)
-            {
-
-                Control parentControl = null;
-
-                // Get ahold of the parent HWND -- if it's a different thread we need to do
-                // do the disable over there too.  Note we only do this if we're parented by a Windows Forms
-                // parent.
-                //
-                if (MainForm != null && MainForm.IsHandleCreated)
-                {
-
-                    // get ahold of the parenting control
-                    //
-                    IntPtr parentHandle = UnsafeNativeMethods.GetWindowLong(new HandleRef(this, MainForm.Handle), NativeMethods.GWL_HWNDPARENT);
-
-                    parentControl = Control.FromHandle(parentHandle);
-
-                    if (parentControl != null && parentControl.InvokeRequired)
-                    {
-                        parentWindowContext = GetContextForHandle(new HandleRef(this, parentHandle));
-                    }
-                    else
-                    {
-                        parentWindowContext = null;
-                    }
-                }
-
-                // if we got a thread context, that means our parent is in a different thread, make the call on that thread.
-                //
-                if (parentWindowContext != null)
-                {
-
-                    // in case we've already torn down, ask the context for this.
-                    //
-                    if (parentControl == null)
-                    {
-
-                        parentControl = parentWindowContext.ApplicationContext.MainForm;
-                    }
-
-                    if (disable)
-                    {
-                        parentControl.Invoke(new ThreadWindowCallback(DisableThreadWindowsCallback), new object[] { parentWindowContext, onlyWinForms });
-                    }
-                    else
-                    {
-                        parentControl.Invoke(new ThreadWindowCallback(EnableThreadWindowsCallback), new object[] { parentWindowContext, onlyWinForms });
-                    }
-                }
-            }
-
-            private void DisableThreadWindowsCallback(ThreadContext context, bool onlyWinForms)
-            {
-                context.DisableWindowsForModalLoop(onlyWinForms, this);
-            }
-
-            private void EnableThreadWindowsCallback(ThreadContext context, bool onlyWinForms)
-            {
-                context.EnableWindowsForModalLoop(onlyWinForms, this);
-            }
-
-            protected override void ExitThreadCore()
-            {
-                // do nothing... modal dialogs exit by setting dialog result
-            }
-        }
-
->>>>>>> 1a89b411
     }
 }