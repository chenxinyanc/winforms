﻿// Licensed to the .NET Foundation under one or more agreements.
// The .NET Foundation licenses this file to you under the MIT license.
// See the LICENSE file in the project root for more information.

using System.ComponentModel.Design;
using System.Drawing;
using System.Text;
using static Interop;

namespace System.Windows.Forms.PropertyGridInternal
{
    internal class HotCommands : PropertyGrid.SnappableControl
    {
        private object component;
        private DesignerVerb[] verbs;
        private LinkLabel label;
        private bool allowVisible = true;
        private int optimalHeight = -1;

        internal HotCommands(PropertyGrid owner) : base(owner)
        {
            Text = "Command Pane";
        }

        public virtual bool AllowVisible
        {
            get
            {
                return allowVisible;
            }
            set
            {
                if (allowVisible != value)
                {
                    allowVisible = value;
                    if (value && WouldBeVisible)
                    {
                        Visible = true;
                    }
                    else
                    {
                        Visible = false;
                    }
                }
            }
        }

        /// <summary>
        ///  Constructs the new instance of the accessibility object for this control.
        /// </summary>
        /// <returns>The accessibility object for this control.</returns>
        protected override AccessibleObject CreateAccessibilityInstance()
        {
            return new HotCommandsAccessibleObject(this, ownerGrid);
        }

        public override Rectangle DisplayRectangle
        {
            get
            {
                Size sz = ClientSize;
                return new Rectangle(4, 4, sz.Width - 8, sz.Height - 8);
            }
        }

        public LinkLabel Label
        {
            get
            {
                if (label == null)
                {
                    label = new LinkLabel
                    {
                        Dock = DockStyle.Fill,
                        LinkBehavior = LinkBehavior.AlwaysUnderline,

                        // use default LinkLabel colors for regular, active, and visited
                        DisabledLinkColor = SystemColors.ControlDark
                    };
                    label.LinkClicked += new LinkLabelLinkClickedEventHandler(LinkClicked);
                    Controls.Add(label);
                }
                return label;
            }
        }

        public virtual bool WouldBeVisible
        {
            get
            {
                return (component != null);
            }
        }

        public override int GetOptimalHeight(int width)
        {
            if (optimalHeight == -1)
            {
                int lineHeight = (int)(1.5 * Font.Height);
                int verbCount = 0;
                if (verbs != null)
                {
                    verbCount = verbs.Length;
                }
                optimalHeight = verbCount * lineHeight + 8;
            }
            return optimalHeight;
        }
        public override int SnapHeightRequest(int request)
        {
            return request;
        }

        /// <summary>
        ///  Indicates whether or not the control supports UIA Providers via
        ///  IRawElementProviderFragment/IRawElementProviderFragmentRoot interfaces.
        /// </summary>
        internal override bool SupportsUiaProviders => true;

        private void LinkClicked(object sender, LinkLabelLinkClickedEventArgs e)
        {
            try
            {
                if (!e.Link.Enabled)
                {
                    return;
                }

                ((DesignerVerb)e.Link.LinkData).Invoke();
            }
            catch (Exception ex)
            {
                RTLAwareMessageBox.Show(this, ex.Message, SR.PBRSErrorTitle, MessageBoxButtons.OK, MessageBoxIcon.Warning,
                        MessageBoxDefaultButton.Button1, 0);
            }
        }

        private void OnCommandChanged(object sender, EventArgs e)
        {
            SetupLabel();
        }

        protected override void OnGotFocus(EventArgs e)
        {
            Label.Focus();
            Label.Invalidate();
        }

        protected override void OnFontChanged(EventArgs e)
        {
            base.OnFontChanged(e);
            optimalHeight = -1;
        }

        internal void SetColors(Color background, Color normalText, Color link, Color activeLink, Color visitedLink, Color disabledLink)
        {
            Label.BackColor = background;
            Label.ForeColor = normalText;
            Label.LinkColor = link;
            Label.ActiveLinkColor = activeLink;
            Label.VisitedLinkColor = visitedLink;
            Label.DisabledLinkColor = disabledLink;
        }

        public void Select(bool forward)
        {
            Label.Focus();
        }

        public virtual void SetVerbs(object component, DesignerVerb[] verbs)
        {
            if (this.verbs != null)
            {
                for (int i = 0; i < this.verbs.Length; i++)
                {
                    this.verbs[i].CommandChanged -= new EventHandler(OnCommandChanged);
                }
                this.component = null;
                this.verbs = null;
            }

            if (component == null || verbs == null || verbs.Length == 0)
            {
                Visible = false;
                Label.Links.Clear();
                Label.Text = null;
            }
            else
            {
                this.component = component;
                this.verbs = verbs;

                for (int i = 0; i < verbs.Length; i++)
                {
                    verbs[i].CommandChanged += new EventHandler(OnCommandChanged);
                }

                if (allowVisible)
                {
                    Visible = true;
                }
                SetupLabel();
            }

            optimalHeight = -1;
        }

        private void SetupLabel()
        {
            Label.Links.Clear();
            StringBuilder sb = new StringBuilder();
            Point[] links = new Point[verbs.Length];
            int charLoc = 0;
            bool firstVerb = true;

            for (int i = 0; i < verbs.Length; i++)
            {
                if (verbs[i].Visible && verbs[i].Supported)
                {
                    if (!firstVerb)
                    {
                        sb.Append(Application.CurrentCulture.TextInfo.ListSeparator);
                        sb.Append(' ');
                        charLoc += 2;
                    }
                    string name = verbs[i].Text;

                    links[i] = new Point(charLoc, name.Length);
                    sb.Append(name);
                    charLoc += name.Length;
                    firstVerb = false;
                }
            }

            Label.Text = sb.ToString();

            for (int i = 0; i < verbs.Length; i++)
            {
                if (verbs[i].Visible && verbs[i].Supported)
                {
                    LinkLabel.Link link = Label.Links.Add(links[i].X, links[i].Y, verbs[i]);
                    if (!verbs[i].Enabled)
                    {
                        link.Enabled = false;
                    }
                }
            }
        }

    }

    /// <summary>
    ///  Represents the hot commands control accessible object.
    /// </summary>
    [Runtime.InteropServices.ComVisible(true)]
    internal class HotCommandsAccessibleObject : Control.ControlAccessibleObject
    {
        private readonly PropertyGrid _parentPropertyGrid;

        /// <summary>
        ///  Initializes new instance of DocCommentAccessibleObject.
        /// </summary>
        /// <param name="owningHotCommands">The owning HotCommands control.</param>
        /// <param name="parentPropertyGrid">The parent PropertyGrid control.</param>
        public HotCommandsAccessibleObject(HotCommands owningHotCommands, PropertyGrid parentPropertyGrid) : base(owningHotCommands)
        {
            _parentPropertyGrid = parentPropertyGrid;
        }

        /// <summary>
        ///  Request to return the element in the specified direction.
        /// </summary>
        /// <param name="direction">Indicates the direction in which to navigate.</param>
        /// <returns>Returns the element in the specified direction.</returns>
        internal override UiaCore.IRawElementProviderFragment FragmentNavigate(UiaCore.NavigateDirection direction)
        {
            if (_parentPropertyGrid.AccessibilityObject is PropertyGridAccessibleObject propertyGridAccessibleObject)
            {
                UiaCore.IRawElementProviderFragment navigationTarget = propertyGridAccessibleObject.ChildFragmentNavigate(this, direction);
                if (navigationTarget != null)
                {
                    return navigationTarget;
                }
            }

            return base.FragmentNavigate(direction);
        }

        /// <summary>
        ///  Request value of specified property from an element.
        /// </summary>
        /// <param name="propertyId">Identifier indicating the property to return</param>
        /// <returns>Returns a ValInfo indicating whether the element supports this property, or has no value for it.</returns>
<<<<<<< HEAD
        internal override object GetPropertyValue(UiaCore.UIA propertyID)
        {
            if (propertyID == UiaCore.UIA.ControlTypePropertyId)
            {
                return UiaCore.UIA.PaneControlTypeId;
            }
            else if (propertyID == UiaCore.UIA.NamePropertyId)
=======
        internal override object GetPropertyValue(int propertyID)
            => propertyID switch
            {
                NativeMethods.UIA_ControlTypePropertyId => NativeMethods.UIA_PaneControlTypeId,
                NativeMethods.UIA_NamePropertyId => Name,
                _ => base.GetPropertyValue(propertyID)
            };

        public override string Name
        {
            get
>>>>>>> 922e4100
            {
                string name = Owner?.AccessibleName;
                if (name != null)
                {
                    return name;
                }

                return _parentPropertyGrid?.Name;
            }
        }
    }
}<|MERGE_RESOLUTION|>--- conflicted
+++ resolved
@@ -1,4 +1,4 @@
-﻿// Licensed to the .NET Foundation under one or more agreements.
+// Licensed to the .NET Foundation under one or more agreements.
 // The .NET Foundation licenses this file to you under the MIT license.
 // See the LICENSE file in the project root for more information.
 
@@ -291,27 +291,17 @@
         /// </summary>
         /// <param name="propertyId">Identifier indicating the property to return</param>
         /// <returns>Returns a ValInfo indicating whether the element supports this property, or has no value for it.</returns>
-<<<<<<< HEAD
         internal override object GetPropertyValue(UiaCore.UIA propertyID)
-        {
-            if (propertyID == UiaCore.UIA.ControlTypePropertyId)
-            {
-                return UiaCore.UIA.PaneControlTypeId;
-            }
-            else if (propertyID == UiaCore.UIA.NamePropertyId)
-=======
-        internal override object GetPropertyValue(int propertyID)
             => propertyID switch
             {
-                NativeMethods.UIA_ControlTypePropertyId => NativeMethods.UIA_PaneControlTypeId,
-                NativeMethods.UIA_NamePropertyId => Name,
+                UiaCore.UIA.ControlTypePropertyId => UiaCore.UIA.PaneControlTypeId,
+                UiaCore.UIA.NamePropertyId => Name,
                 _ => base.GetPropertyValue(propertyID)
             };
 
         public override string Name
         {
             get
->>>>>>> 922e4100
             {
                 string name = Owner?.AccessibleName;
                 if (name != null)
