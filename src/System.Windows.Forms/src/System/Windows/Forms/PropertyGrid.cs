--- conflicted
+++ resolved
@@ -5957,16 +5957,12 @@
             return -1;
         }
 
-        internal override object GetPropertyValue(int propertyID)
-        {
-            switch (propertyID)
-            {
-                case NativeMethods.UIA_NamePropertyId:
-                    return Name;
-            }
-
-            return base.GetPropertyValue(propertyID);
-        }
+        internal override object GetPropertyValue(UiaCore.UIA propertyID) =>
+            propertyID switch
+            {
+                UiaCore.UIA.NamePropertyId => Name,
+                _ => base.GetPropertyValue(propertyID),
+            };
 
         public override string Name
         {
@@ -6063,27 +6059,17 @@
         /// </summary>
         /// <param name="propertyId">Identifier indicating the property to return</param>
         /// <returns>Returns a ValInfo indicating whether the element supports this property, or has no value for it.</returns>
-<<<<<<< HEAD
         internal override object GetPropertyValue(UiaCore.UIA propertyID)
-        {
-            if (propertyID == UiaCore.UIA.ControlTypePropertyId)
-            {
-                return UiaCore.UIA.ToolBarControlTypeId;
-            }
-            else if (propertyID == UiaCore.UIA.NamePropertyId)
-=======
-        internal override object GetPropertyValue(int propertyID)
             => propertyID switch
             {
-                NativeMethods.UIA_ControlTypePropertyId => NativeMethods.UIA_ToolBarControlTypeId,
-                NativeMethods.UIA_NamePropertyId => Name,
+                UiaCore.UIA.ControlTypePropertyId => UiaCore.UIA.ToolBarControlTypeId,
+                UiaCore.UIA.NamePropertyId => Name,
                 _ => base.GetPropertyValue(propertyID)
             };
 
         public override string Name
         {
             get
->>>>>>> 922e4100
             {
                 string name = Owner?.AccessibleName;
                 if (name != null)
