﻿// Licensed to the .NET Foundation under one or more agreements.
// The .NET Foundation licenses this file to you under the MIT license.
// See the LICENSE file in the project root for more information.

namespace System.Windows.Forms
{
    using System;
    using System.Windows.Forms;
    using System.Windows.Forms.VisualStyles;
    using System.ComponentModel;
    using System.Collections;
    using System.Collections.Concurrent;
    using System.Collections.Generic;
    using System.Diagnostics;
    using System.Diagnostics.CodeAnalysis;
    using System.Runtime.InteropServices;
    using System.Drawing;
    using Microsoft.Win32;
    using System.Globalization;

    public sealed class ToolStripManager
    {

        // WARNING: ThreadStatic initialization happens only on the first thread at class CTOR time.
        // use InitializeThread mechanism to initialize ThreadStatic members
        [ThreadStatic]
        private static ClientUtils.WeakRefCollection toolStripWeakArrayList;
        [ThreadStatic]
        private static ClientUtils.WeakRefCollection toolStripPanelWeakArrayList;
        [ThreadStatic]
        private static bool initialized;

        private static Font defaultFont;
        private static ConcurrentDictionary<int, Font> defaultFontCache = new ConcurrentDictionary<int, Font>();

        // WARNING: When subscribing to static event handlers - make sure you unhook from them
        // otherwise you can leak USER objects on process shutdown.
        // Consider: use WeakRefCollection
        [ThreadStatic]
        private static Delegate[] staticEventHandlers;
        private const int staticEventDefaultRendererChanged = 0;
        private const int staticEventCount = 1;

        private static readonly object internalSyncObject = new object();

<<<<<<< HEAD
        private static int currentDpi = DpiHelper.DeviceDpi;

        private static void InitalizeThread() {
            if (!initialized) {
=======
        private static void InitalizeThread()
        {
            if (!initialized)
            {
>>>>>>> 1f0ce7dd
                initialized = true;
                currentRendererType = ProfessionalRendererType;
            }
        }
        private ToolStripManager()
        {
        }

        static ToolStripManager()
        {
            SystemEvents.UserPreferenceChanging += new UserPreferenceChangingEventHandler(OnUserPreferenceChanging);
        }

        internal static Font DefaultFont
        {
            get
            {
                Font sysFont = null;
<<<<<<< HEAD
                
                // We need to cache the default fonts for the different DPIs.
                if (DpiHelper.IsPerMonitorV2Awareness) {
                    int dpi = CurrentDpi;

                    Font retFont = null;
                    if (defaultFontCache.TryGetValue(dpi, out retFont) == false || retFont == null) {
                        // default to menu font
                        sysFont = SystemInformation.GetMenuFontForDpi(dpi);
                        if (sysFont != null) {
                            // ensure font is in pixels so it displays properly in the property grid at design time.
                            if (sysFont.Unit != GraphicsUnit.Point) {
                                retFont = ControlPaint.FontInPoints(sysFont);
                                sysFont.Dispose();
                            }
                            else {
                                retFont = sysFont;
                            }
                            defaultFontCache[dpi] = retFont;
                        }
                    }
                    return retFont;
                }
                else {
                    Font retFont = defaultFont;  // threadsafe local reference

                    if (retFont == null) {
                        lock (internalSyncObject) {
                            // double check the defaultFont after the lock.
                            retFont = defaultFont;

                            if (retFont == null) {
                                // default to menu font
                                sysFont = SystemFonts.MenuFont;
                                if (sysFont == null) {
                                    // ...or to control font if menu font unavailable
                                    sysFont = Control.DefaultFont;
                                }
                                if (sysFont != null) {
                                    // ensure font is in pixels so it displays properly in the property grid at design time.
                                    if (sysFont.Unit != GraphicsUnit.Point) {
                                        defaultFont = ControlPaint.FontInPoints(sysFont);
                                        retFont = defaultFont;
                                        sysFont.Dispose();
                                    }
                                    else {
                                        defaultFont = sysFont;
                                        retFont = defaultFont;
                                    }
=======
                Font retFont = defaultFont;  // threadsafe local reference

                if (retFont == null)
                {
                    lock (internalSyncObject)
                    {
                        // double check the defaultFont after the lock.
                        retFont = defaultFont;

                        if (retFont == null)
                        {
                            // default to menu font
                            sysFont = SystemFonts.MenuFont;
                            if (sysFont == null)
                            {
                                // ...or to control font if menu font unavailable
                                sysFont = Control.DefaultFont;
                            }
                            if (sysFont != null)
                            {
                                // ensure font is in pixels so it displays properly in the property grid at design time.
                                if (sysFont.Unit != GraphicsUnit.Point)
                                {
                                    defaultFont = ControlPaint.FontInPoints(sysFont);
                                    retFont = defaultFont;
                                    sysFont.Dispose();
                                }
                                else
                                {
                                    defaultFont = sysFont;
                                    retFont = defaultFont;
>>>>>>> 1f0ce7dd
                                }
                                return retFont;
                            }
                        }
                    }
                    return retFont;
                }
            }
        }

        internal static int CurrentDpi {
            get {
                return currentDpi;
            }
            set {
                currentDpi = value;
            }
        }

        internal static ClientUtils.WeakRefCollection ToolStrips
        {
            get
            {
                if (toolStripWeakArrayList == null)
                {
                    toolStripWeakArrayList = new ClientUtils.WeakRefCollection();
                }
                return toolStripWeakArrayList;
            }
        }


        ///<summary>Static events only!!!</summary>
        private static void AddEventHandler(int key, Delegate value)
        {
            lock (internalSyncObject)
            {
                if (staticEventHandlers == null)
                {
                    staticEventHandlers = new Delegate[staticEventCount];
                }
                staticEventHandlers[key] = Delegate.Combine(staticEventHandlers[key], value);
            }
        }


        /// <summary> 
        /// Find a toolstrip in the weak ref arraylist, return null if nothing was found
        /// </summary>        
        public static ToolStrip FindToolStrip(string toolStripName)
        {
            ToolStrip result = null;
            for (int i = 0; i < ToolStrips.Count; i++)
            {
                // is this the right string comparaison?
                if (ToolStrips[i] != null && string.Equals(((ToolStrip)ToolStrips[i]).Name, toolStripName, StringComparison.Ordinal))
                {
                    result = (ToolStrip)ToolStrips[i];
                    break;
                }
            }
            return result;
        }

        /// <summary> 
        /// Find a toolstrip in the weak ref arraylist, return null if nothing was found
        /// </summary>        
        internal static ToolStrip FindToolStrip(Form owningForm, string toolStripName)
        {
            ToolStrip result = null;
            for (int i = 0; i < ToolStrips.Count; i++)
            {
                // is this the right string comparaison?
                if (ToolStrips[i] != null && string.Equals(((ToolStrip)ToolStrips[i]).Name, toolStripName, StringComparison.Ordinal))
                {
                    result = (ToolStrip)ToolStrips[i];
                    if (result.FindForm() == owningForm)
                    {
                        break;
                    }
                }
            }
            return result;
        }


        private static bool CanChangeSelection(ToolStrip start, ToolStrip toolStrip)
        {
            if (toolStrip == null)
            {
                Debug.Fail("passed in bogus toolstrip, why?");
                return false;
            }
            bool canChange = toolStrip.TabStop == false &&
                                 toolStrip.Enabled &&
                                 toolStrip.Visible &&
                                 !toolStrip.IsDisposed &&
                                 !toolStrip.Disposing &&
                                 !toolStrip.IsDropDown &&
                                 IsOnSameWindow(start, toolStrip);


            if (canChange)
            {
                foreach (ToolStripItem item in toolStrip.Items)
                {
                    if (item.CanSelect)
                    {
                        return true;
                    }
                }
            }
            return false;
        }

        private static bool ChangeSelection(ToolStrip start, ToolStrip toolStrip)
        {
            if (toolStrip == null || start == null)
            {
                Debug.Assert(toolStrip != null, "passed in bogus toolstrip, why?");
                Debug.Assert(start != null, "passed in bogus start, why?");
                return false;
            }
            if (start == toolStrip)
            {
                return false;
            }
            if (ModalMenuFilter.InMenuMode)
            {
                if (ModalMenuFilter.GetActiveToolStrip() == start)
                {
                    ModalMenuFilter.RemoveActiveToolStrip(start);
                    start.NotifySelectionChange(null);
                }
                ModalMenuFilter.SetActiveToolStrip(toolStrip);
            }
            else
            {
                toolStrip.Focus();
            }
            // copy over the hwnd that we want to restore focus to on ESC
            start.SnapFocusChange(toolStrip);

            toolStrip.SelectNextToolStripItem(null, toolStrip.RightToLeft != RightToLeft.Yes);
            return true;
        }

        private static Delegate GetEventHandler(int key)
        {
            lock (internalSyncObject)
            {
                if (staticEventHandlers == null)
                {
                    return null;
                }
                else
                {
                    return (Delegate)staticEventHandlers[key];
                }
            }
        }


        private static bool IsOnSameWindow(Control control1, Control control2)
        {
            return (WindowsFormsUtils.GetRootHWnd(control1).Handle == WindowsFormsUtils.GetRootHWnd(control2).Handle);
        }

        internal static bool IsThreadUsingToolStrips()
        {
            return (toolStripWeakArrayList != null && (toolStripWeakArrayList.Count > 0));
        }

<<<<<<< HEAD
        private static void OnUserPreferenceChanging(object sender, UserPreferenceChangingEventArgs e) {
=======



        private static void OnUserPreferenceChanging(object sender, UserPreferenceChangingEventArgs e)
        {
>>>>>>> 1f0ce7dd
            // using changing here so that the cache will be cleared by the time the ToolStrip
            // hooks onto the changed event.

            // SPI_SETNONCLIENTMETRICS is put up in WM_SETTINGCHANGE if the Menu font changes.
            // this corresponds to UserPreferenceCategory.Window.
<<<<<<< HEAD
            if (e.Category == UserPreferenceCategory.Window) {
                if (DpiHelper.IsPerMonitorV2Awareness) {
                    defaultFontCache.Clear();
                }
                else { 
                    lock (internalSyncObject) {
                        defaultFont = null;
                    }
=======
            if (e.Category == UserPreferenceCategory.Window)
            {
                lock (internalSyncObject)
                {
                    defaultFont = null;
>>>>>>> 1f0ce7dd
                }
            }
        }

        internal static void NotifyMenuModeChange(bool invalidateText, bool activationChange)
        {
            bool toolStripPruneNeeded = false;

            // If we've toggled the ShowUnderlines value, we'll need to invalidate 
            for (int i = 0; i < ToolStrips.Count; i++)
            {
                if (!(ToolStrips[i] is ToolStrip toolStrip))
                {
                    toolStripPruneNeeded = true;
                    continue;
                }
                if (invalidateText)
                {
                    toolStrip.InvalidateTextItems();
                }
                if (activationChange)
                {
                    toolStrip.KeyboardActive = false;
                }
            }
            if (toolStripPruneNeeded)
            {
                PruneToolStripList();
            }

        }

        /// <summary> removes dead entries from the toolstrip weak reference collection. </summary>
        internal static void PruneToolStripList()
        {
            if (toolStripWeakArrayList != null)
            {
                if (toolStripWeakArrayList.Count > 0)
                {
                    for (int i = toolStripWeakArrayList.Count - 1; i >= 0; i--)
                    {
                        if (toolStripWeakArrayList[i] == null)
                        {
                            toolStripWeakArrayList.RemoveAt(i);
                        }
                    }
                }
            }
        }

        /// <summary> static events only!!!</summary>
        private static void RemoveEventHandler(int key, Delegate value)
        {
            lock (internalSyncObject)
            {
                if (staticEventHandlers != null)
                {
                    staticEventHandlers[key] = Delegate.Remove(staticEventHandlers[key], value);
                }
            }
        }

        // this is a special version of SelectNextControl which looks for ToolStrips 
        // that are TabStop = false in TabOrder.  This is used from Control+Tab
        // handling to swap focus between ToolStrips.
        internal static bool SelectNextToolStrip(ToolStrip start, bool forward)
        {

            if (start == null || start.ParentInternal == null)
            {
                Debug.Assert(start != null, "why is null passed here?");
                return false;
            }

            ToolStrip wrappedControl = null;
            ToolStrip nextControl = null;

            int startTabIndex = start.TabIndex;
            int index = ToolStrips.IndexOf(start);
            int totalCount = ToolStrips.Count;
            for (int i = 0; i < totalCount; i++)
            {
                index = (forward) ? (index + 1) % totalCount
                                  : (index + totalCount - 1) % totalCount;


                if (!(ToolStrips[index] is ToolStrip toolStrip) ||
                    toolStrip == start)
                {
                    continue;
                }

                int nextControlTabIndex = toolStrip.TabIndex;
                Debug.WriteLineIf(ToolStrip.ControlTabDebug.TraceVerbose, "SELECTNEXTTOOLSTRIP: start: " + startTabIndex.ToString(CultureInfo.CurrentCulture) + " " + start.Name);
                // since CanChangeSelection can iterate through all the items in a toolstrip, 
                // defer the checking until we think we've got a viable TabIndex candidate.
                // this brings it to O(n+m) instead of O(n*m) where n is # toolstrips & m is avg number 
                // items/toolstrip
                if (forward)
                {
                    if (nextControlTabIndex >= startTabIndex && CanChangeSelection(start, toolStrip))
                    {
                        Debug.WriteLineIf(ToolStrip.ControlTabDebug.TraceVerbose, "FORWARD considering selection " + toolStrip.Name + " " + toolStrip.TabIndex.ToString(CultureInfo.CurrentCulture));
                        if (nextControl == null)
                        {
                            nextControl = toolStrip;
                        }
                        else if (toolStrip.TabIndex < nextControl.TabIndex)
                        {
                            // we want to pick a larger index, but one that's 
                            // closest to the start tab index.
                            nextControl = toolStrip;
                        }
                    }
                    else if (((wrappedControl == null) || (toolStrip.TabIndex < wrappedControl.TabIndex))
                              && CanChangeSelection(start, toolStrip))
                    {
                        // we've found a candidate for wrapping (the one with the smallest tab index in the collection)
                        Debug.WriteLineIf(ToolStrip.ControlTabDebug.TraceVerbose, "\tFORWARD new wrap candidate " + toolStrip.Name);
                        wrappedControl = toolStrip;
                    }
                }
                else
                {
                    if (nextControlTabIndex <= startTabIndex && CanChangeSelection(start, toolStrip))
                    {
                        Debug.WriteLineIf(ToolStrip.ControlTabDebug.TraceVerbose, "\tREVERSE selecting " + toolStrip.Name);
                        if (nextControl == null)
                        {
                            nextControl = toolStrip;
                        }
                        else if (toolStrip.TabIndex > nextControl.TabIndex)
                        {
                            // we want to pick a smaller index, but one that's 
                            // closest to the start tab index.
                            nextControl = toolStrip;
                        }
                    }
                    else if (((wrappedControl == null) || (toolStrip.TabIndex > wrappedControl.TabIndex))
                               && CanChangeSelection(start, toolStrip))
                    {
                        // we've found a candidate for wrapping (the one with the largest tab index in the collection)
                        Debug.WriteLineIf(ToolStrip.ControlTabDebug.TraceVerbose, "\tREVERSE new wrap candidate " + toolStrip.Name);

                        wrappedControl = toolStrip;
                    }
                    else
                    {
                        Debug.WriteLineIf(ToolStrip.ControlTabDebug.TraceVerbose, "\tREVERSE skipping wrap candidate " + toolStrip.Name + toolStrip.TabIndex.ToString(CultureInfo.CurrentCulture));

                    }

                }
                if (nextControl != null
                    && Math.Abs(nextControl.TabIndex - startTabIndex) <= 1)
                {
                    // if we've found a valid candidate AND it's within 1
                    // then bail, we've found something close enough.
                    break;
                }
            }
            if (nextControl != null)
            {
                Debug.WriteLineIf(ToolStrip.ControlTabDebug.TraceVerbose, "SELECTING " + nextControl.Name);
                return ChangeSelection(start, nextControl);

            }
            else if (wrappedControl != null)
            {
                Debug.WriteLineIf(ToolStrip.ControlTabDebug.TraceVerbose, "WRAPPING " + wrappedControl.Name);

                return ChangeSelection(start, wrappedControl);
            }
            return false;
        }


        /// ============================================================================
        ///  BEGIN task specific functions.  Since ToolStripManager is used
        ///  for Painting, Merging and Rafting, and who knows what else in the future
        ///  the following properties/methods/events are organized in regions 
        ///  alphabetically by task
        /// ----------------------------------------------------------------------------

        ///
        ///  ToolStripManager Default Renderer 
        ///
        #region DefaultRenderer

        /// These are thread static because we want separate instances
        /// for each thread.  We dont want to guarantee thread safety
        /// and dont want to have to take locks in painting code.
        [ThreadStatic]
        private static ToolStripRenderer defaultRenderer;

        // types cached for perf.
        internal static Type SystemRendererType = typeof(ToolStripSystemRenderer);
        internal static Type ProfessionalRendererType = typeof(ToolStripProfessionalRenderer);
        private static bool visualStylesEnabledIfPossible = true;

        [ThreadStatic]
        private static Type currentRendererType;

        private static Type CurrentRendererType
        {
            get
            {
                InitalizeThread();
                return currentRendererType;
            }
            set
            {
                currentRendererType = value;
            }
        }

        private static Type DefaultRendererType
        {
            get
            {
                return ProfessionalRendererType;
            }
        }


        /// <summary> the default renderer for the thread.  When ToolStrip.RenderMode is set to manager - this
        /// is the property used.
        /// </summary>

        public static ToolStripRenderer Renderer
        {
            get
            {
                if (defaultRenderer == null)
                {
                    defaultRenderer = CreateRenderer(RenderMode);
                }
                return defaultRenderer;
            }
            set
            {
                /// 

                if (defaultRenderer != value)
                {
                    CurrentRendererType = (value == null) ? DefaultRendererType : value.GetType();
                    defaultRenderer = value;

                    ((EventHandler)GetEventHandler(staticEventDefaultRendererChanged))?.Invoke(null, EventArgs.Empty);

                }
            }
        }

        // <summary>
        // occurs when toolstripmanager.Renderer property has changed
        //
        // WARNING: When subscribing to static event handlers - make sure you unhook from them
        // otherwise you can leak USER objects on process shutdown.
        // </summary>
        // PM team has reviewed and decided on naming changes already
        [SuppressMessage("Microsoft.Naming", "CA1704:IdentifiersShouldBeSpelledCorrectly")]
        public static event EventHandler RendererChanged
        {
            add => AddEventHandler(staticEventDefaultRendererChanged, value);
            remove => RemoveEventHandler(staticEventDefaultRendererChanged, value);
        }



        /// <summary> returns the default toolstrip RenderMode for the thread </summary>
        public static ToolStripManagerRenderMode RenderMode
        {
            get
            {
                Type currentType = CurrentRendererType;

                if (defaultRenderer != null && !defaultRenderer.IsAutoGenerated)
                {
                    return ToolStripManagerRenderMode.Custom;
                }
                // check the type of the currently set renderer.
                // types are cached as this may be called frequently.
                if (currentType == ProfessionalRendererType)
                {
                    return ToolStripManagerRenderMode.Professional;
                }
                if (currentType == SystemRendererType)
                {
                    return ToolStripManagerRenderMode.System;
                }
                return ToolStripManagerRenderMode.Custom;
            }
            set
            {

                /// 

                if (!ClientUtils.IsEnumValid(value, (int)value, (int)ToolStripManagerRenderMode.Custom, (int)ToolStripManagerRenderMode.Professional))
                {
                    throw new InvalidEnumArgumentException(nameof(value), (int)value, typeof(ToolStripManagerRenderMode));
                }

                switch (value)
                {
                    case ToolStripManagerRenderMode.System:
                    case ToolStripManagerRenderMode.Professional:
                        Renderer = CreateRenderer(value);
                        break;
                    case ToolStripManagerRenderMode.Custom:
                        throw new NotSupportedException(SR.ToolStripRenderModeUseRendererPropertyInstead);
                }
            }
        }

        /// <summary> an additional layering of control.  this lets you pick whether your toolbars
        /// should use visual style information (theming) to render itself.
        /// potentially you could want a themed app but an unthemed toolstrip. (e.g. Whidbey VS).
        /// </summary>
        public static bool VisualStylesEnabled
        {
            get
            {
                return visualStylesEnabledIfPossible && Application.RenderWithVisualStyles;
            }
            set
            {
                bool oldVis = VisualStylesEnabled;
                visualStylesEnabledIfPossible = value;

                if (oldVis != VisualStylesEnabled)
                {
                    ((EventHandler)GetEventHandler(staticEventDefaultRendererChanged))?.Invoke(null, EventArgs.Empty);
                }
            }
        }

        internal static ToolStripRenderer CreateRenderer(ToolStripManagerRenderMode renderMode)
        {
            switch (renderMode)
            {
                case ToolStripManagerRenderMode.System:
                    return new ToolStripSystemRenderer(/*isAutoGenerated=*/true);
                case ToolStripManagerRenderMode.Professional:
                    return new ToolStripProfessionalRenderer(/*isAutoGenerated=*/true);
                case ToolStripManagerRenderMode.Custom:
                default:
                    return new ToolStripSystemRenderer(/*isAutoGenerated=*/true);
            }
        }
        internal static ToolStripRenderer CreateRenderer(ToolStripRenderMode renderMode)
        {
            switch (renderMode)
            {
                case ToolStripRenderMode.System:
                    return new ToolStripSystemRenderer(/*isAutoGenerated=*/true);
                case ToolStripRenderMode.Professional:
                    return new ToolStripProfessionalRenderer(/*isAutoGenerated=*/true);
                case ToolStripRenderMode.Custom:
                default:
                    return new ToolStripSystemRenderer(/*isAutoGenerated=*/true);
            }
        }

        #endregion DefaultRenderer

        #region ToolStripPanel

        internal static ClientUtils.WeakRefCollection ToolStripPanels
        {
            get
            {
                if (toolStripPanelWeakArrayList == null)
                {
                    toolStripPanelWeakArrayList = new ClientUtils.WeakRefCollection();
                }
                return toolStripPanelWeakArrayList;
            }
        }


        internal static ToolStripPanel ToolStripPanelFromPoint(Control draggedControl, Point screenLocation)
        {

            if (toolStripPanelWeakArrayList != null)
            {
                ISupportToolStripPanel draggedItem = draggedControl as ISupportToolStripPanel;
                bool rootWindowCheck = draggedItem.IsCurrentlyDragging;



                for (int i = 0; i < toolStripPanelWeakArrayList.Count; i++)
                {
                    if (toolStripPanelWeakArrayList[i] is ToolStripPanel toolStripPanel && toolStripPanel.IsHandleCreated && toolStripPanel.Visible &&
                        toolStripPanel.DragBounds.Contains(toolStripPanel.PointToClient(screenLocation)))
                    {
                        // Ensure that we cant drag off one window to another.
                        if (rootWindowCheck)
                        {
                            if (IsOnSameWindow(draggedControl, toolStripPanel))
                            {
                                return toolStripPanel;
                            }
                        }
                        else
                        {
                            return toolStripPanel;
                        }
                    }
                }
            }
            return null;
        }



        #endregion

        #region ToolStripSettings

        /// <summary> 
        ///     Loads settings for the given Form using the form type's fullname as settings key. 
        /// </summary>
        public static void LoadSettings(Form targetForm)
        {
            if (targetForm == null)
            {
                throw new ArgumentNullException(nameof(targetForm));
            }

            LoadSettings(targetForm, targetForm.GetType().FullName);
        }

        /// <summary> 
        ///     Loads settings for the given Form with the given settings key. 
        /// </summary>
        public static void LoadSettings(Form targetForm, string key)
        {
            if (targetForm == null)
            {
                throw new ArgumentNullException(nameof(targetForm));
            }

            if (string.IsNullOrEmpty(key))
            {
                throw new ArgumentNullException(nameof(key));
            }

            ToolStripSettingsManager settingsManager = new ToolStripSettingsManager(targetForm, key);

            settingsManager.Load();
        }

        /// <summary> 
        ///     Saves settings for the given form using the form type's fullname as settings key. 
        /// </summary>
        public static void SaveSettings(Form sourceForm)
        {
            if (sourceForm == null)
            {
                throw new ArgumentNullException(nameof(sourceForm));
            }

            SaveSettings(sourceForm, sourceForm.GetType().FullName);
        }

        /// <summary> 
        ///     Saves settings for the given form with the given settings key. 
        /// </summary>
        public static void SaveSettings(Form sourceForm, string key)
        {
            if (sourceForm == null)
            {
                throw new ArgumentNullException(nameof(sourceForm));
            }

            if (string.IsNullOrEmpty(key))
            {
                throw new ArgumentNullException(nameof(key));
            }

            ToolStripSettingsManager settingsManager = new ToolStripSettingsManager(sourceForm, key);
            ;

            settingsManager.Save();
        }

        #endregion

        ///
        ///  ToolStripManager ALT key PreProcessing 
        ///

        #region MenuKeyAndShortcutProcessing

        /// ModalMenuFilter
        ///   - this installs a message filter when a dropdown becomes active.
        ///   - the message filter
        ///        a. eats WM_MOUSEMOVEs so that the window that's underneath
        ///           doesnt get highlight processing/tooltips
        ///        b. detects mouse clicks.  if the click is outside the dropdown, it
        ///           dismisses it.
        ///        c. detects when the active window has changed.  If the active window
        ///           is unexpected, it dismisses all dropdowns.
        ///        d. detects keyboard messages, and redirects them to the active dropdown.
        ///
        ///   - There should be 1 Message Filter per thread and it should be uninstalled once
        ///     the last dropdown has gone away
        /// This is not part of ToolStripManager because it's DropDown specific and
        /// we dont want to publicly expose this message filter.
        internal class ModalMenuFilter : IMessageModifyAndFilter
        {
            private HandleRef _activeHwnd = NativeMethods.NullHandleRef; // the window that was active when we showed the dropdown
            private HandleRef _lastActiveWindow = NativeMethods.NullHandleRef;         // the window that was last known to be active
            private List<ToolStrip> _inputFilterQueue;
            private bool _inMenuMode = false;
            private bool _caretHidden = false;
            private bool _showUnderlines = false;
            private bool menuKeyToggle = false;
            private bool _suspendMenuMode = false;
            private HostedWindowsFormsMessageHook messageHook;
            private System.Windows.Forms.Timer _ensureMessageProcessingTimer = null;
            private const int MESSAGE_PROCESSING_INTERVAL = 500;

            private ToolStrip _toplevelToolStrip = null;

            private readonly WeakReference<IKeyboardToolTip> lastFocusedTool = new WeakReference<IKeyboardToolTip>(null);

#if DEBUG
            bool _justEnteredMenuMode = false;
#endif
            [ThreadStatic]
            private static ModalMenuFilter _instance;

            internal static ModalMenuFilter Instance
            {
                get
                {
                    if (_instance == null)
                    {
                        _instance = new ModalMenuFilter();
                    }
                    return _instance;
                }
            }

            private ModalMenuFilter()
            {
            }

            /// this is the HWnd that was active when we popped the first dropdown.
            internal static HandleRef ActiveHwnd
            {
                get { return Instance.ActiveHwndInternal; }
            }

            // returns whether or not we should show focus cues for mnemonics.
            public bool ShowUnderlines
            {
                get
                {
                    return _showUnderlines;
                }
                set
                {
                    if (_showUnderlines != value)
                    {
                        _showUnderlines = value;
                        ToolStripManager.NotifyMenuModeChange(/*textStyleChanged*/true, /*activationChanged*/false);
                    }
                }
            }

            private HandleRef ActiveHwndInternal
            {
                get
                {
                    return _activeHwnd;
                }
                set
                {
                    if (_activeHwnd.Handle != value.Handle)
                    {
                        Control control = null;

                        // unsubscribe from handle recreate.
                        if (_activeHwnd.Handle != IntPtr.Zero)
                        {
                            control = Control.FromHandle(_activeHwnd.Handle);
                            if (control != null)
                            {
                                control.HandleCreated -= new EventHandler(OnActiveHwndHandleCreated);
                            }
                        }

                        _activeHwnd = value;

                        // make sure we watch out for handle recreates.  
                        control = Control.FromHandle(_activeHwnd.Handle);
                        if (control != null)
                        {
                            control.HandleCreated += new EventHandler(OnActiveHwndHandleCreated);
                        }
                    }

                }
            }

            // returns whether or not someone has called EnterMenuMode.
            internal static bool InMenuMode
            {
                get { return Instance._inMenuMode; }
            }


            internal static bool MenuKeyToggle
            {
                get
                {
                    return Instance.menuKeyToggle;
                }
                set
                {
                    if (Instance.menuKeyToggle != value)
                    {
                        Instance.menuKeyToggle = value;

                    }
                }
            }

            /// This is used in scenarios where windows forms
            /// does not own the message pump, but needs access
            /// to the message queue.
            private HostedWindowsFormsMessageHook MessageHook
            {
                get
                {
                    if (messageHook == null)
                    {
                        messageHook = new HostedWindowsFormsMessageHook();
                    }
                    return messageHook;
                }
            }

            // ToolStrip analog to WM_ENTERMENULOOP
            private void EnterMenuModeCore()
            {
                Debug.Assert(!InMenuMode, "How did we get here if we're already in menu mode?");

                if (!InMenuMode)
                {
                    Debug.WriteLineIf(ToolStrip.SnapFocusDebug.TraceVerbose, "___________Entering MenuMode....");
#if DEBUG
                    _justEnteredMenuMode = true;
#endif
                    IntPtr hwndActive = UnsafeNativeMethods.GetActiveWindow();
                    if (hwndActive != IntPtr.Zero)
                    {
                        ActiveHwndInternal = new HandleRef(this, hwndActive);
                    }

                    // PERF, 

                    Application.ThreadContext.FromCurrent().AddMessageFilter(this);
                    Application.ThreadContext.FromCurrent().TrackInput(true);

                    if (!Application.ThreadContext.FromCurrent().GetMessageLoop(true))
                    {
                        // message filter isnt going to help as we dont own the message pump
                        // switch over to a MessageHook                        
                        MessageHook.HookMessages = true;
                    }
                    _inMenuMode = true;

                    NotifyLastLastFocusedToolAboutFocusLoss();

                    // fire timer messages to force our filter to get evaluated.
                    ProcessMessages(true);
                }

            }

            internal void NotifyLastLastFocusedToolAboutFocusLoss()
            {
                IKeyboardToolTip lastFocusedTool = KeyboardToolTipStateMachine.Instance.LastFocusedTool;
                if (lastFocusedTool != null)
                {
                    this.lastFocusedTool.SetTarget(lastFocusedTool);
                    KeyboardToolTipStateMachine.Instance.NotifyAboutLostFocus(lastFocusedTool);
                }
            }

            internal static void ExitMenuMode()
            {
                Instance.ExitMenuModeCore();
            }

            // ToolStrip analog to WM_EXITMENULOOP
            private void ExitMenuModeCore()
            {

                // ensure we've cleaned up the timer.
                ProcessMessages(false);

                if (InMenuMode)
                {
                    try
                    {
                        Debug.WriteLineIf(ToolStrip.SnapFocusDebug.TraceVerbose, "___________Exiting MenuMode....");

                        if (messageHook != null)
                        {
                            // message filter isnt going to help as we dont own the message pump
                            // switch over to a MessageHook                        
                            messageHook.HookMessages = false;
                        }
                        // PERF, 

                        Application.ThreadContext.FromCurrent().RemoveMessageFilter(this);
                        Application.ThreadContext.FromCurrent().TrackInput(false);

#if DEBUG
                        _justEnteredMenuMode = false;
#endif
                        if (ActiveHwnd.Handle != IntPtr.Zero)
                        {
                            // unsubscribe from handle creates
                            Control control = Control.FromHandle(ActiveHwnd.Handle);
                            if (control != null)
                            {
                                control.HandleCreated -= new EventHandler(OnActiveHwndHandleCreated);
                            }
                            ActiveHwndInternal = NativeMethods.NullHandleRef;
                        }
                        if (_inputFilterQueue != null)
                        {
                            _inputFilterQueue.Clear();
                        }
                        if (_caretHidden)
                        {
                            _caretHidden = false;
                            SafeNativeMethods.ShowCaret(NativeMethods.NullHandleRef);
                        }

                        if (lastFocusedTool.TryGetTarget(out IKeyboardToolTip tool) && tool != null)
                        {
                            KeyboardToolTipStateMachine.Instance.NotifyAboutGotFocus(tool);
                        }
                    }
                    finally
                    {
                        _inMenuMode = false;

                        // skip the setter here so we only iterate through the toolstrips once.
                        bool textStyleChanged = _showUnderlines;
                        _showUnderlines = false;
                        ToolStripManager.NotifyMenuModeChange(/*textStyleChanged*/textStyleChanged, /*activationChanged*/true);

                    }

                }
            }



            internal static ToolStrip GetActiveToolStrip()
            {
                return Instance.GetActiveToolStripInternal();
            }


            internal ToolStrip GetActiveToolStripInternal()
            {
                if (_inputFilterQueue != null && _inputFilterQueue.Count > 0)
                {
                    return _inputFilterQueue[_inputFilterQueue.Count - 1];
                }
                return null;
            }

            // return the toolstrip that is at the root. 
            private ToolStrip GetCurrentToplevelToolStrip()
            {
                if (_toplevelToolStrip == null)
                {
                    ToolStrip activeToolStrip = GetActiveToolStripInternal();
                    if (activeToolStrip != null)
                    {
                        _toplevelToolStrip = activeToolStrip.GetToplevelOwnerToolStrip();
                    }
                }
                return _toplevelToolStrip;
            }


            private void OnActiveHwndHandleCreated(object sender, EventArgs e)
            {
                Control topLevel = sender as Control;
                ActiveHwndInternal = new HandleRef(this, topLevel.Handle);
            }
            internal static void ProcessMenuKeyDown(ref Message m)
            {
                Keys keyData = (Keys)(int)m.WParam;

                if (Control.FromHandle(m.HWnd) is ToolStrip toolStrip && !toolStrip.IsDropDown)
                {
                    return;
                }

                // handle the case where the ALT key has been pressed down while a dropdown
                // was open.  We need to clear off the MenuKeyToggle so the next ALT will activate
                // the menu.

                if (ToolStripManager.IsMenuKey(keyData))
                {
                    if (!InMenuMode && MenuKeyToggle)
                    {
                        MenuKeyToggle = false;
                    }
                    else if (!MenuKeyToggle)
                    {
                        ModalMenuFilter.Instance.ShowUnderlines = true;
                    }
                }

            }

            internal static void CloseActiveDropDown(ToolStripDropDown activeToolStripDropDown, ToolStripDropDownCloseReason reason)
            {

                activeToolStripDropDown.SetCloseReason(reason);
                activeToolStripDropDown.Visible = false;

                // there's no more dropdowns left in the chain
                if (GetActiveToolStrip() == null)
                {
                    Debug.WriteLineIf(ToolStrip.SnapFocusDebug.TraceVerbose, "[ModalMenuFilter.CloseActiveDropDown] Calling exit because there are no more dropdowns left to activate.");
                    ExitMenuMode();

                    // make sure we roll selection off  the toplevel toolstrip.
                    if (activeToolStripDropDown.OwnerItem != null)
                    {
                        activeToolStripDropDown.OwnerItem.Unselect();
                    }
                }

            }

            // fire a timer event to ensure we have a message in the queue every 500ms
            private void ProcessMessages(bool process)
            {
                if (process)
                {
                    if (_ensureMessageProcessingTimer == null)
                    {
                        _ensureMessageProcessingTimer = new System.Windows.Forms.Timer();
                    }
                    _ensureMessageProcessingTimer.Interval = MESSAGE_PROCESSING_INTERVAL;
                    _ensureMessageProcessingTimer.Enabled = true;
                }
                else if (_ensureMessageProcessingTimer != null)
                {
                    _ensureMessageProcessingTimer.Enabled = false;
                    _ensureMessageProcessingTimer.Dispose();
                    _ensureMessageProcessingTimer = null;
                }
            }


            private void ProcessMouseButtonPressed(IntPtr hwndMouseMessageIsFrom, int x, int y)
            {
                Debug.WriteLineIf(ToolStrip.SnapFocusDebug.TraceVerbose, "[ModalMenuFilter.ProcessMouseButtonPressed] Found a mouse down.");

                int countDropDowns = _inputFilterQueue.Count;
                for (int i = 0; i < countDropDowns; i++)
                {
                    ToolStrip activeToolStrip = GetActiveToolStripInternal();

                    if (activeToolStrip != null)
                    {
                        NativeMethods.POINT pt = new NativeMethods.POINT
                        {
                            x = x,
                            y = y
                        };
                        UnsafeNativeMethods.MapWindowPoints(new HandleRef(activeToolStrip, hwndMouseMessageIsFrom), new HandleRef(activeToolStrip, activeToolStrip.Handle), pt, 1);
                        if (!activeToolStrip.ClientRectangle.Contains(pt.x, pt.y))
                        {
                            if (activeToolStrip is ToolStripDropDown activeToolStripDropDown)
                            {

                                if (!(activeToolStripDropDown.OwnerToolStrip != null
                                    && activeToolStripDropDown.OwnerToolStrip.Handle == hwndMouseMessageIsFrom
                                    && activeToolStripDropDown.OwnerDropDownItem != null
                                     && activeToolStripDropDown.OwnerDropDownItem.DropDownButtonArea.Contains(x, y)))
                                {
                                    // the owner item should handle closing the dropdown 
                                    // this allows code such as if (DropDown.Visible) { Hide, Show } etc.
                                    CloseActiveDropDown(activeToolStripDropDown, ToolStripDropDownCloseReason.AppClicked);
                                }
                            }
                            else
                            {
                                // make sure we clear the selection.
                                activeToolStrip.NotifySelectionChange(/*selectedItem=*/null);
                                // we're a toplevel toolstrip and we've clicked somewhere else.
                                // Exit menu mode
                                Debug.WriteLineIf(ToolStrip.SnapFocusDebug.TraceVerbose, "[ModalMenuFilter.ProcessMouseButtonPressed] Calling exit because we're a toplevel toolstrip and we've clicked somewhere else.");
                                ExitMenuModeCore();
                            }
                        }
                        else
                        {
                            // we've found a dropdown that intersects with the mouse message
                            break;
                        }
                    }
                    else
                    {
                        Debug.WriteLineIf(ToolStrip.SnapFocusDebug.TraceVerbose, "[ModalMenuFilter.ProcessMouseButtonPressed] active toolstrip is null.");
                        break;
                    }
                }

            }
            private bool ProcessActivationChange()
            {
                int countDropDowns = _inputFilterQueue.Count;
                for (int i = 0; i < countDropDowns; i++)
                {
                    if (GetActiveToolStripInternal() is ToolStripDropDown activeDropDown && activeDropDown.AutoClose)
                    {
                        activeDropDown.Visible = false;
                    }
                }
                // if (_inputFilterQueue.Count == 0) {
                ExitMenuModeCore();
                return true;
                //}
                //return false;

            }

            internal static void SetActiveToolStrip(ToolStrip toolStrip, bool menuKeyPressed)
            {
                if (!InMenuMode && menuKeyPressed)
                {
                    Instance.ShowUnderlines = true;
                }

                Instance.SetActiveToolStripCore(toolStrip);
            }

            internal static void SetActiveToolStrip(ToolStrip toolStrip)
            {
                Instance.SetActiveToolStripCore(toolStrip);
            }

            private void SetActiveToolStripCore(ToolStrip toolStrip)
            {

                if (toolStrip == null)
                {
                    return;
                }
                if (toolStrip.IsDropDown)
                {
                    // for something that never closes, dont use menu mode.
                    ToolStripDropDown dropDown = toolStrip as ToolStripDropDown;

                    if (dropDown.AutoClose == false)
                    {
                        // store off the current active hwnd
                        IntPtr hwndActive = UnsafeNativeMethods.GetActiveWindow();
                        if (hwndActive != IntPtr.Zero)
                        {
                            ActiveHwndInternal = new HandleRef(this, hwndActive);
                        }
                        // dont actually enter menu mode...
                        return;
                    }
                }
                toolStrip.KeyboardActive = true;


                if (_inputFilterQueue == null)
                {
                    // use list because we want to be able to remove at any point
                    _inputFilterQueue = new List<ToolStrip>();
                }
                else
                {
                    ToolStrip currentActiveToolStrip = GetActiveToolStripInternal();

                    // toolstrip dropdowns push/pull their activation based on visibility.
                    // we have to account for the toolstrips that arent dropdowns
                    if (currentActiveToolStrip != null)
                    {
                        if (!currentActiveToolStrip.IsDropDown)
                        {
                            _inputFilterQueue.Remove(currentActiveToolStrip);
                        }
                        else if ((toolStrip.IsDropDown)
                                  && (ToolStripDropDown.GetFirstDropDown(toolStrip)
                                  != ToolStripDropDown.GetFirstDropDown(currentActiveToolStrip)))
                        {

                            Debug.WriteLineIf(ToolStrip.SnapFocusDebug.TraceVerbose, "[ModalMenuFilter.SetActiveToolStripCore] Detected a new dropdown not in this chain opened, Dismissing everything in the old chain. ");
                            _inputFilterQueue.Remove(currentActiveToolStrip);

                            ToolStripDropDown currentActiveToolStripDropDown = currentActiveToolStrip as ToolStripDropDown;
                            currentActiveToolStripDropDown.DismissAll();
                        }
                    }
                }

                // reset the toplevel toolstrip
                _toplevelToolStrip = null;

                if (!_inputFilterQueue.Contains(toolStrip))
                {
                    _inputFilterQueue.Add(toolStrip);
                }

                if (!InMenuMode && _inputFilterQueue.Count > 0)
                {
                    Debug.WriteLineIf(ToolStrip.SnapFocusDebug.TraceVerbose, "[ModalMenuFilter.SetActiveToolStripCore] Setting " + WindowsFormsUtils.GetControlInformation(toolStrip.Handle) + " active.");

                    EnterMenuModeCore();
                }
                // hide the caret if we're showing a toolstrip dropdown
                if (!_caretHidden && toolStrip.IsDropDown && InMenuMode)
                {
                    _caretHidden = true;
                    SafeNativeMethods.HideCaret(NativeMethods.NullHandleRef);
                }

            }

            internal static void SuspendMenuMode()
            {
                Debug.WriteLineIf(ToolStrip.SnapFocusDebug.TraceVerbose, "[ModalMenuFilter] SuspendMenuMode");

                Instance._suspendMenuMode = true;
            }

            internal static void ResumeMenuMode()
            {
                Debug.WriteLineIf(ToolStrip.SnapFocusDebug.TraceVerbose, "[ModalMenuFilter] ResumeMenuMode");
                Instance._suspendMenuMode = false;
            }
            internal static void RemoveActiveToolStrip(ToolStrip toolStrip)
            {
                Instance.RemoveActiveToolStripCore(toolStrip);
            }

            private void RemoveActiveToolStripCore(ToolStrip toolStrip)
            {
                // precautionary - remove the active toplevel toolstrip.
                _toplevelToolStrip = null;

                if (_inputFilterQueue != null)
                {
                    _inputFilterQueue.Remove(toolStrip);
                }
            }

            private static bool IsChildOrSameWindow(HandleRef hwndParent, HandleRef hwndChild)
            {
                if (hwndParent.Handle == hwndChild.Handle)
                {
                    return true;
                }
                if (UnsafeNativeMethods.IsChild(hwndParent, hwndChild))
                {
                    return true;
                }
                return false;
            }

            private static bool IsKeyOrMouseMessage(Message m)
            {
                bool filterMessage = false;

                if (m.Msg >= Interop.WindowMessages.WM_MOUSEFIRST && m.Msg <= Interop.WindowMessages.WM_MOUSELAST)
                {
                    filterMessage = true;
                }
                else if (m.Msg >= Interop.WindowMessages.WM_NCLBUTTONDOWN && m.Msg <= Interop.WindowMessages.WM_NCMBUTTONDBLCLK)
                {
                    filterMessage = true;
                }
                else if (m.Msg >= Interop.WindowMessages.WM_KEYFIRST && m.Msg <= Interop.WindowMessages.WM_KEYLAST)
                {
                    filterMessage = true;
                }
                return filterMessage;
            }



            public bool PreFilterMessage(ref Message m)
            {
#if DEBUG
                Debug.WriteLineIf(ToolStrip.SnapFocusDebug.TraceVerbose && _justEnteredMenuMode, "[ModalMenuFilter.PreFilterMessage] MenuMode MessageFilter installed and working.");
                _justEnteredMenuMode = false;
#endif

                if (_suspendMenuMode)
                {
                    return false;
                }
                ToolStrip activeToolStrip = GetActiveToolStrip();
                if (activeToolStrip == null)
                {
                    return false;
                }
                if (activeToolStrip.IsDisposed)
                {
                    RemoveActiveToolStripCore(activeToolStrip);
                    return false;
                }
                HandleRef hwndActiveToolStrip = new HandleRef(activeToolStrip, activeToolStrip.Handle);
                HandleRef hwndCurrentActiveWindow = new HandleRef(null, UnsafeNativeMethods.GetActiveWindow());

                // if the active window has changed...
                if (hwndCurrentActiveWindow.Handle != _lastActiveWindow.Handle)
                {
                    // if another window has gotten activation - we should dismiss.
                    if (hwndCurrentActiveWindow.Handle == IntPtr.Zero)
                    {
                        // we dont know what it was cause it's on another thread or doesnt exist 
                        Debug.WriteLineIf(ToolStrip.SnapFocusDebug.TraceVerbose, "[ModalMenuFilter.PreFilterMessage] Dismissing because: " + WindowsFormsUtils.GetControlInformation(hwndCurrentActiveWindow.Handle) + " has gotten activation. ");
                        ProcessActivationChange();
                    }
                    else if (!(Control.FromChildHandle(hwndCurrentActiveWindow.Handle) is ToolStripDropDown)   // its NOT a dropdown
                        && !IsChildOrSameWindow(hwndCurrentActiveWindow, hwndActiveToolStrip)    // and NOT a child of the active toolstrip
                        && !IsChildOrSameWindow(hwndCurrentActiveWindow, ActiveHwnd))
                    {          // and NOT a child of the active hwnd
                        Debug.WriteLineIf(ToolStrip.SnapFocusDebug.TraceVerbose, "[ModalMenuFilter.PreFilterMessage] Calling ProcessActivationChange because: " + WindowsFormsUtils.GetControlInformation(hwndCurrentActiveWindow.Handle) + " has gotten activation. ");
                        ProcessActivationChange();
                    }
                }

                // store this off so we dont have to do activation processing next time
                _lastActiveWindow = hwndCurrentActiveWindow;

                // PERF: skip over things like PAINT...
                if (!IsKeyOrMouseMessage(m))
                {
                    return false;
                }

                switch (m.Msg)
                {

                    case Interop.WindowMessages.WM_MOUSEMOVE:
                    case Interop.WindowMessages.WM_NCMOUSEMOVE:
                        // Mouse move messages should be eaten if they arent for a dropdown.
                        // this prevents things like ToolTips and mouse over highlights from
                        // being processed.  
                        Control control = Control.FromChildHandle(m.HWnd);
                        if (control == null || !(control.TopLevelControlInternal is ToolStripDropDown))
                        {
                            // double check it's not a child control of the active toolstrip.
                            if (!IsChildOrSameWindow(hwndActiveToolStrip, new HandleRef(null, m.HWnd)))
                            {

                                // it is NOT a child of the current active toolstrip.

                                ToolStrip toplevelToolStrip = GetCurrentToplevelToolStrip();
                                if (toplevelToolStrip != null
                                    && (IsChildOrSameWindow(new HandleRef(toplevelToolStrip, toplevelToolStrip.Handle),
                                                           new HandleRef(null, m.HWnd))))
                                {
                                    // DONT EAT mouse message.
                                    // The mouse message is from an HWND that is part of the toplevel toolstrip - let the mosue move through so
                                    // when you have something like the file menu open and mouse over the edit menu
                                    // the file menu will dismiss.

                                    return false;
                                }
                                else if (!IsChildOrSameWindow(ActiveHwnd, new HandleRef(null, m.HWnd)))
                                {
                                    // DONT EAT mouse message.
                                    // the mouse message is from another toplevel HWND.
                                    return false;
                                }
                                // EAT mouse message
                                // the HWND is 
                                //      not part of the active toolstrip
                                //      not the toplevel toolstrip (e.g. MenuStrip).
                                //      not parented to the toplevel toolstrip (e.g a combo box on a menu strip).
                                return true;
                            }
                        }
                        break;
                    case Interop.WindowMessages.WM_LBUTTONDOWN:
                    case Interop.WindowMessages.WM_RBUTTONDOWN:
                    case Interop.WindowMessages.WM_MBUTTONDOWN:
                        //
                        // When a mouse button is pressed, we should determine if it is within the client coordinates
                        // of the active dropdown.  If not, we should dismiss it.  
                        //
                        ProcessMouseButtonPressed(m.HWnd,
                            /*x=*/NativeMethods.Util.SignedLOWORD(m.LParam),
                            /*y=*/NativeMethods.Util.SignedHIWORD(m.LParam));

                        break;
                    case Interop.WindowMessages.WM_NCLBUTTONDOWN:
                    case Interop.WindowMessages.WM_NCRBUTTONDOWN:
                    case Interop.WindowMessages.WM_NCMBUTTONDOWN:
                        //
                        // When a mouse button is pressed, we should determine if it is within the client coordinates
                        // of the active dropdown.  If not, we should dismiss it.  
                        //
                        ProcessMouseButtonPressed(/*nc messages are in screen coords*/IntPtr.Zero,
                            /*x=*/NativeMethods.Util.SignedLOWORD(m.LParam),
                            /*y=*/NativeMethods.Util.SignedHIWORD(m.LParam));
                        break;

                    case Interop.WindowMessages.WM_KEYDOWN:
                    case Interop.WindowMessages.WM_KEYUP:
                    case Interop.WindowMessages.WM_CHAR:
                    case Interop.WindowMessages.WM_DEADCHAR:
                    case Interop.WindowMessages.WM_SYSKEYDOWN:
                    case Interop.WindowMessages.WM_SYSKEYUP:
                    case Interop.WindowMessages.WM_SYSCHAR:
                    case Interop.WindowMessages.WM_SYSDEADCHAR:

                        if (!activeToolStrip.ContainsFocus)
                        {
                            Debug.WriteLineIf(ToolStrip.SnapFocusDebug.TraceVerbose, "[ModalMenuFilter.PreFilterMessage] MODIFYING Keyboard message " + m.ToString());

                            // route all keyboard messages to the active dropdown.
                            m.HWnd = activeToolStrip.Handle;
                        }
                        else
                        {
                            Debug.WriteLineIf(ToolStrip.SnapFocusDebug.TraceVerbose, "[ModalMenuFilter.PreFilterMessage] got Keyboard message " + m.ToString());
                        }
                        break;

                }
                return false;

            }

            [System.Diagnostics.CodeAnalysis.SuppressMessage("Microsoft.Design", "CA1049:TypesThatOwnNativeResourcesShouldBeDisposable")]  // since this has the lifetime of the thread, theres no great way to dispose.
            private class HostedWindowsFormsMessageHook
            {
                [SuppressMessage("Microsoft.Reliability", "CA2006:UseSafeHandleToEncapsulateNativeResources")]
                private IntPtr messageHookHandle = IntPtr.Zero;
                private bool isHooked = false;
                private NativeMethods.HookProc hookProc;

                public HostedWindowsFormsMessageHook()
                {

#if DEBUG
                    try
                    {
                        callingStack = Environment.StackTrace;
                    }
                    catch (System.Security.SecurityException)
                    {
                    }
#endif
                }

#if DEBUG
                readonly string callingStack;
                ~HostedWindowsFormsMessageHook()
                {
                    Debug.Assert(messageHookHandle == IntPtr.Zero, "Finalizing an active mouse hook.  This will crash the process.  Calling stack: " + callingStack);
                }
#endif

                public bool HookMessages
                {
                    [SuppressMessage("Microsoft.Performance", "CA1811:AvoidUncalledPrivateCode")]
                    get
                    {
                        return messageHookHandle != IntPtr.Zero;
                    }
                    set
                    {
                        if (value)
                        {
                            InstallMessageHook();
                        }
                        else
                        {
                            UninstallMessageHook();
                        }
                    }
                }

                private void InstallMessageHook()
                {
                    lock (this)
                    {
                        if (messageHookHandle != IntPtr.Zero)
                        {
                            return;
                        }

                        hookProc = new NativeMethods.HookProc(MessageHookProc);

                        messageHookHandle = UnsafeNativeMethods.SetWindowsHookEx(NativeMethods.WH_GETMESSAGE,
                                                                   hookProc,
                                                                   new HandleRef(null, IntPtr.Zero),
                                                                   SafeNativeMethods.GetCurrentThreadId());

                        if (messageHookHandle != IntPtr.Zero)
                        {
                            isHooked = true;
                        }
                        Debug.Assert(messageHookHandle != IntPtr.Zero, "Failed to install mouse hook");
                    }
                }

                private unsafe IntPtr MessageHookProc(int nCode, IntPtr wparam, IntPtr lparam)
                {
                    if (nCode == NativeMethods.HC_ACTION)
                    {
                        if (isHooked && (int)wparam == NativeMethods.PM_REMOVE /*only process GetMessage, not PeekMessage*/)
                        {
                            // only process messages we've pulled off the queue
                            NativeMethods.MSG* msg = (NativeMethods.MSG*)lparam;
                            if (msg != null)
                            {
                                //Debug.WriteLine("Got " + Message.Create(msg->hwnd, msg->message, wparam, lparam).ToString());
                                // call pretranslate on the message - this should execute
                                // the message filters and preprocess message.
                                if (Application.ThreadContext.FromCurrent().PreTranslateMessage(ref *msg))
                                {
                                    msg->message = Interop.WindowMessages.WM_NULL;
                                }
                            }
                        }
                    }

                    return UnsafeNativeMethods.CallNextHookEx(new HandleRef(this, messageHookHandle), nCode, wparam, lparam);
                }

                private void UninstallMessageHook()
                {
                    lock (this)
                    {
                        if (messageHookHandle != IntPtr.Zero)
                        {
                            UnsafeNativeMethods.UnhookWindowsHookEx(new HandleRef(this, messageHookHandle));
                            hookProc = null;
                            messageHookHandle = IntPtr.Zero;
                            isHooked = false;
                        }
                    }
                }


            }


        }



        internal static bool ShowMenuFocusCues
        {
            get
            {
                if (!DisplayInformation.MenuAccessKeysUnderlined)
                {
                    return ModalMenuFilter.Instance.ShowUnderlines;
                }
                return true;
            }
        }


        /// <summary> determines if the key combination is valid for a shortcut.  
        ///          must have a modifier key + a regular key.
        /// </summary>
        public static bool IsValidShortcut(Keys shortcut)
        {
            // should have a key and one or more modifiers.

            Keys keyCode = (Keys)(shortcut & Keys.KeyCode);
            Keys modifiers = (Keys)(shortcut & Keys.Modifiers);

            if (shortcut == Keys.None)
            {
                return false;
            }
            else if ((keyCode == Keys.Delete) || (keyCode == Keys.Insert))
            {
                return true;
            }
            else if (((int)keyCode >= (int)Keys.F1) && ((int)keyCode <= (int)Keys.F24))
            {
                // function keys by themselves are valid
                return true;
            }
            else if ((keyCode != Keys.None) && (modifiers != Keys.None))
            {
                switch (keyCode)
                {
                    case Keys.Menu:
                    case Keys.ControlKey:
                    case Keys.ShiftKey:
                        // shift, control and alt arent valid on their own.
                        return false;
                    default:
                        if (modifiers == Keys.Shift)
                        {
                            // shift + somekey isnt a valid modifier either
                            return false;
                        }
                        return true;
                }
            }
            // has to have a valid keycode and valid modifier.
            return false;
        }

        internal static bool IsMenuKey(Keys keyData)
        {
            Keys keyCode = keyData & Keys.KeyCode;
            return (Keys.Menu == keyCode || Keys.F10 == keyCode);
        }

        public static bool IsShortcutDefined(Keys shortcut)
        {
            for (int i = 0; i < ToolStrips.Count; i++)
            {
                if ((ToolStrips[i] is ToolStrip t) && t.Shortcuts.Contains(shortcut))
                {
                    return true;
                }
            }
            return false;
        }


        /// <summary> this function is called for toplevel controls to process shortcuts. 
        ///          this function should be called from the topmost container control only.
        /// </summary>
        internal static bool ProcessCmdKey(ref Message m, Keys keyData)
        {

            Debug.WriteLineIf(Control.ControlKeyboardRouting.TraceVerbose, "ToolStripManager.ProcessCmdKey - processing: [" + keyData.ToString() + "]");
            if (ToolStripManager.IsValidShortcut(keyData))
            {
                // if we're at the toplevel, check the toolstrips for matching shortcuts.
                // Win32 menus are handled in Form.ProcessCmdKey, but we cant guarantee that 
                // toolstrips will be hosted in a form.  ToolStrips have a hash of shortcuts
                // per container, so this should hopefully be a quick search.
                Debug.WriteLineIf(Control.ControlKeyboardRouting.TraceVerbose, "ToolStripManager.ProcessCmdKey - IsValidShortcut: [" + keyData.ToString() + "]");

                return ToolStripManager.ProcessShortcut(ref m, keyData);
            }
            if (m.Msg == Interop.WindowMessages.WM_SYSKEYDOWN)
            {
                Debug.WriteLineIf(Control.ControlKeyboardRouting.TraceVerbose, "ToolStripManager.ProcessCmdKey - Checking if it's a menu key: [" + keyData.ToString() + "]");
                ToolStripManager.ModalMenuFilter.ProcessMenuKeyDown(ref m);
            }

            return false;
        }


        /// <summary> we're halfway to an accellerator table system here. 
        ///          each toolstrip maintains a hash of the current shortcuts its using.
        ///          this way the search only takes O(number of toolstrips in the thread)
        ///          ToolStripMenuItem pushes itself into this table as the owner is set or the shortcut changes.
        /// </summary>
        internal static bool ProcessShortcut(ref Message m, Keys shortcut)
        {
            if (!IsThreadUsingToolStrips())
            {
                return false;
            }
            Control activeControl = Control.FromChildHandle(m.HWnd);
            Control activeControlInChain = activeControl;

            if (activeControlInChain != null && IsValidShortcut(shortcut))
            {
                Debug.WriteLineIf(Control.ControlKeyboardRouting.TraceVerbose, "ToolStripManager.ProcessShortcut - processing: [" + shortcut.ToString() + "]");

                // start from the focused control and work your way up the parent chain
                do
                {
                    //  check the context menu strip first.
                    if (activeControlInChain.ContextMenuStrip != null)
                    {
                        if (activeControlInChain.ContextMenuStrip.Shortcuts.ContainsKey(shortcut))
                        {
                            ToolStripMenuItem item = activeControlInChain.ContextMenuStrip.Shortcuts[shortcut] as ToolStripMenuItem;
                            if (item.ProcessCmdKey(ref m, shortcut))
                            {
                                Debug.WriteLineIf(Control.ControlKeyboardRouting.TraceVerbose, "ToolStripManager.ProcessShortcut - found item on context menu: [" + item.ToString() + "]");
                                return true;
                            }
                        }
                    }
                    activeControlInChain = activeControlInChain.ParentInternal;
                } while (activeControlInChain != null);

                if (activeControlInChain != null)
                {
                    // the keystroke may applies to one of our parents...
                    // a WM_CONTEXTMENU message bubbles up to the parent control
                    activeControl = activeControlInChain;
                }

                bool retVal = false;
                bool needsPrune = false;

                // now search the toolstrips
                for (int i = 0; i < ToolStrips.Count; i++)
                {
                    bool isAssociatedContextMenu = false;
                    bool isDoublyAssignedContextMenuStrip = false;


                    if (!(ToolStrips[i] is ToolStrip toolStrip))
                    {
                        // consider prune tree...
                        needsPrune = true;
                        continue;
                    }
                    else if (activeControl != null && toolStrip == activeControl.ContextMenuStrip)
                    {
                        continue;
                    }
                    else if (toolStrip.Shortcuts.ContainsKey(shortcut))
                    {


                        if (toolStrip.IsDropDown)
                        {
                            // we dont want to process someone else's context menu (e.g. button1 and button2 have context menus)
                            // button2's context menu should not be processed if button1 is the one we're processing.

                            ToolStripDropDown dropDown = toolStrip as ToolStripDropDown;

                            // If a context menu is re-used between the main menu and the 
                            // and some other control's context menu, we should go ahead and evaluate it.

                            if (dropDown.GetFirstDropDown() is ContextMenuStrip toplevelContextMenu)
                            {
                                isDoublyAssignedContextMenuStrip = toplevelContextMenu.IsAssignedToDropDownItem;
                                if (!isDoublyAssignedContextMenuStrip)
                                {
                                    if (toplevelContextMenu != activeControl.ContextMenuStrip)
                                    {
                                        // the toplevel context menu is NOT the same as the active control's context menu.
                                        continue;
                                    }
                                    else
                                    {
                                        isAssociatedContextMenu = true;
                                    }
                                }
                            }
                            // else it's not a child of a context menu
                        }


                        bool rootWindowsMatch = false;

                        if (!isAssociatedContextMenu)
                        {
                            // make sure that were processing shortcuts for the correct window.
                            // since the shortcut lookup is faster than this check we've postponed this to the last 
                            // possible moment.
                            ToolStrip topMostToolStrip = toolStrip.GetToplevelOwnerToolStrip();
                            if (topMostToolStrip != null && activeControl != null)
                            {
                                HandleRef rootWindowOfToolStrip = WindowsFormsUtils.GetRootHWnd(topMostToolStrip);
                                HandleRef rootWindowOfControl = WindowsFormsUtils.GetRootHWnd(activeControl);
                                rootWindowsMatch = (rootWindowOfToolStrip.Handle == rootWindowOfControl.Handle);

                                if (rootWindowsMatch)
                                {
                                    // Double check this is not an MDIContainer type situation...
                                    if (Control.FromHandle(rootWindowOfControl.Handle) is Form mainForm && mainForm.IsMdiContainer)
                                    {
                                        Form toolStripForm = topMostToolStrip.FindForm();
                                        if (toolStripForm != mainForm && toolStripForm != null)
                                        {
                                            // we should only process shortcuts of the ActiveMDIChild or the Main Form.
                                            rootWindowsMatch = (toolStripForm == mainForm.ActiveMdiChildInternal);
                                        }
                                    }

                                }
                            }
                        }
                        if (isAssociatedContextMenu || rootWindowsMatch || isDoublyAssignedContextMenuStrip)
                        {
                            if (toolStrip.Shortcuts[shortcut] is ToolStripMenuItem item)
                            {
                                if (item.ProcessCmdKey(ref m, shortcut))
                                {
                                    Debug.WriteLineIf(Control.ControlKeyboardRouting.TraceVerbose, "ToolStripManager.ProcessShortcut - found item on toolstrip: [" + item.ToString() + "]");
                                    retVal = true;
                                    break;
                                }
                            }
                        }
                    }
                }
                if (needsPrune)
                {
                    PruneToolStripList();
                }
                return retVal;

            }
            return false;

        }


        /// <summary> this function handles when Alt is pressed.  
        ///          if it finds a menustrip to select, it returns true,
        ///          if it doesnt it returns false.
        ///          if it finds a win32 menu is already associated with the control it bails, returning false.
        /// </summary>
        internal static bool ProcessMenuKey(ref Message m)
        {

            Debug.WriteLineIf(Control.ControlKeyboardRouting.TraceVerbose, "ToolStripManager.ProcessMenuKey: [" + m.ToString() + "]");
            if (!IsThreadUsingToolStrips())
            {
                return false;
            }
            // recievedMenuKeyUp = true;

            Debug.WriteLineIf(ToolStrip.SnapFocusDebug.TraceVerbose, "[ProcessMenuKey] Determining whether we should send focus to MenuStrip");

            Keys keyData = (Keys)(int)m.LParam;

            // search for our menu to work with
            Control intendedControl = Control.FromHandle(m.HWnd);
            Control toplevelControl = null;

            MenuStrip menuStripToActivate = null;
            if (intendedControl != null)
            {
                // search for a menustrip to select.
                toplevelControl = intendedControl.TopLevelControlInternal;
                if (toplevelControl != null)
                {
                    IntPtr hMenu = UnsafeNativeMethods.GetMenu(new HandleRef(toplevelControl, toplevelControl.Handle));
                    if (hMenu == IntPtr.Zero)
                    {
                        // only activate the menu if there's no win32 menu.  Win32 menus trump menustrips.
                        menuStripToActivate = GetMainMenuStrip(toplevelControl);
                    }
                    Debug.WriteLineIf(ToolStrip.SnapFocusDebug.TraceVerbose, string.Format(CultureInfo.CurrentCulture, "[ProcessMenuKey] MenuStripToActivate is: {0}", menuStripToActivate));

                }
            }
            // the data that comes into the LParam is the ASCII code, not the VK_* code.
            // we need to compare against char instead.   
            if ((char)keyData == ' ')
            { // dont process system menu 
                ModalMenuFilter.MenuKeyToggle = false;
            }
            else if ((char)keyData == '-')
            {
                // deal with MDI system menu
                if (toplevelControl is Form mdiChild && mdiChild.IsMdiChild)
                {
                    if (mdiChild.WindowState == FormWindowState.Maximized)
                    {
                        ModalMenuFilter.MenuKeyToggle = false;
                    }
                }
            }
            else
            {
                // this is the same as Control.ModifierKeys - but we save two p/invokes.
                if (UnsafeNativeMethods.GetKeyState((int)Keys.ShiftKey) < 0 && (keyData == Keys.None))
                {
                    // If it's Shift+F10 and we're already InMenuMode, then we
                    // need to cancel this message, otherwise we'll enter the native modal menu loop.
                    Debug.WriteLineIf(ToolStrip.SnapFocusDebug.TraceVerbose, "[ProcessMenuKey] DETECTED SHIFT+F10" + keyData.ToString());
                    return ToolStripManager.ModalMenuFilter.InMenuMode;
                }
                else
                {
                    if (menuStripToActivate != null && !ModalMenuFilter.MenuKeyToggle)
                    {
                        Debug.WriteLineIf(ToolStrip.SnapFocusDebug.TraceVerbose, "[ProcessMenuKey] attempting to set focus to menustrip");

                        // if we've alt-tabbed away dont snap/restore focus.
                        HandleRef topmostParentOfMenu = WindowsFormsUtils.GetRootHWnd(menuStripToActivate);
                        IntPtr foregroundWindow = UnsafeNativeMethods.GetForegroundWindow();

                        if (topmostParentOfMenu.Handle == foregroundWindow)
                        {
                            Debug.WriteLineIf(ToolStrip.SnapFocusDebug.TraceVerbose, "[ProcessMenuKey] ToolStripManager call MenuStrip.OnMenuKey");
                            return menuStripToActivate.OnMenuKey();
                        }
                    }
                    else if (menuStripToActivate != null)
                    {
                        Debug.WriteLineIf(ToolStrip.SnapFocusDebug.TraceVerbose, "[ProcessMenuKey] Resetting MenuKeyToggle");
                        ModalMenuFilter.MenuKeyToggle = false;
                        return true;
                    }
                }

            }
            return false;
        }

        internal static MenuStrip GetMainMenuStrip(Control control)
        {
            if (control == null)
            {
                Debug.Fail("why are we passing null to GetMainMenuStrip?");
                return null;
            }

            // look for a particular main menu strip to be set.
            Form mainForm = control.FindForm();
            if (mainForm != null && mainForm.MainMenuStrip != null)
            {
                return mainForm.MainMenuStrip;
            }

            // if not found go through the entire collection.
            return GetFirstMenuStripRecursive(control.Controls);
        }

        private static MenuStrip GetFirstMenuStripRecursive(Control.ControlCollection controlsToLookIn)
        {
            try
            {
                // Perform breadth first search - as it's likely people will want controls belonging
                // to the same parent close to each other.

                for (int i = 0; i < controlsToLookIn.Count; i++)
                {
                    if (controlsToLookIn[i] == null)
                    {
                        continue;
                    }
                    if (controlsToLookIn[i] is MenuStrip)
                    {
                        return controlsToLookIn[i] as MenuStrip;
                    }
                }

                // Recursive search for controls in child collections.

                for (int i = 0; i < controlsToLookIn.Count; i++)
                {
                    if (controlsToLookIn[i] == null)
                    {
                        continue;
                    }

                    if ((controlsToLookIn[i].Controls != null) && controlsToLookIn[i].Controls.Count > 0)
                    {
                        // if it has a valid child collecion, append those results to our collection
                        MenuStrip menuStrip = GetFirstMenuStripRecursive(controlsToLookIn[i].Controls);
                        if (menuStrip != null)
                        {
                            return menuStrip;
                        }
                    }
                }
            }
            catch (Exception e)
            {
                // Make sure we deal with non-critical failures gracefully. 
                if (ClientUtils.IsCriticalException(e))
                {
                    throw;
                }
            }
            return null;
        }


        #endregion MenuKeyAndShortcutProcessing

        ///
        /// ToolStripManager MenuMerging functions
        ///

        #region MenuMerging

        private static ToolStripItem FindMatch(ToolStripItem source, ToolStripItemCollection destinationItems)
        {
            // based on MergeAction:
            // Append, return the last sibling
            ToolStripItem result = null;
            if (source != null)
            {
                for (int i = 0; i < destinationItems.Count; i++)
                {
                    ToolStripItem candidateItem = destinationItems[i];
                    // using SafeCompareKeys so we use the same heuristics as keyed collections.
                    if (WindowsFormsUtils.SafeCompareStrings(source.Text, candidateItem.Text, true))
                    {
                        result = candidateItem;
                        break; // we found it
                    }
                }

                if (result == null && source.MergeIndex > -1 && source.MergeIndex < destinationItems.Count)
                {
                    result = destinationItems[source.MergeIndex];
                }
            }
            return result;
        }

        /// <summary> 
        /// </summary>
        internal static ArrayList FindMergeableToolStrips(ContainerControl container)
        {
            ArrayList result = new ArrayList();
            if (container != null)
            {
                for (int i = 0; i < ToolStrips.Count; i++)
                {
                    ToolStrip candidateTS = (ToolStrip)ToolStrips[i];
                    //if(candidateTS != null) {
                    //    Debug.WriteLine("candidate TS: " + candidateTS.Name + " | " + candidateTS.AllowMerge + " | " + (candidateTS.Parent == null ?  "null" : candidateTS.Parent.Name) +" | " + container.Name);
                    //}
                    //Debug.WriteLine(candidateTS == null ? "null" : "not null");
                    if (candidateTS != null && candidateTS.AllowMerge && container == candidateTS.FindForm())
                    {
                        //Debug.WriteLine("adding");
                        result.Add(candidateTS);
                    }
                }
            }
            result.Sort(new ToolStripCustomIComparer()); //we sort them from more specific to less specific
            return result;
        }

        private static bool IsSpecialMDIStrip(ToolStrip toolStrip)
        {
            return (toolStrip is MdiControlStrip || toolStrip is MdiWindowListStrip);
        }

        /// <summary> 
        /// merge two toolstrips
        /// </summary>
        public static bool Merge(ToolStrip sourceToolStrip, ToolStrip targetToolStrip)
        {
            // check arguments
            if (sourceToolStrip == null)
            {
                throw new ArgumentNullException(nameof(sourceToolStrip));
            }
            if (targetToolStrip == null)
            {
                throw new ArgumentNullException(nameof(targetToolStrip));
            }
            if (targetToolStrip == sourceToolStrip)
            {
                throw new ArgumentException(SR.ToolStripMergeImpossibleIdentical);
            }

            // we only do this if the source and target toolstrips are the same
            bool canMerge = IsSpecialMDIStrip(sourceToolStrip);
            canMerge = (canMerge || (sourceToolStrip.AllowMerge &&
                                      targetToolStrip.AllowMerge &&
                                      (sourceToolStrip.GetType().IsAssignableFrom(targetToolStrip.GetType()) || targetToolStrip.GetType().IsAssignableFrom(sourceToolStrip.GetType()))
                                    )
                        );
            MergeHistory mergeHistory = null;
            if (canMerge)
            {
                //Debug.WriteLine("Begin merge between src: " + sourceToolStrip.Name + " and target: " + targetToolStrip.Name);
                Debug.Indent();
                mergeHistory = new MergeHistory(sourceToolStrip);


                int originalCount = sourceToolStrip.Items.Count;

                if (originalCount > 0)
                {
                    sourceToolStrip.SuspendLayout();
                    targetToolStrip.SuspendLayout();
                    try
                    {
                        int lastCount = originalCount;

                        // 2. do the actual merging logic
                        for (int i = 0, itemToLookAt = 0; i < originalCount; i++)
                        {
                            ToolStripItem item = sourceToolStrip.Items[itemToLookAt];
                            //Debug.WriteLine("doing the recursive merge for item " + item.Text);
                            MergeRecursive(item, targetToolStrip.Items, mergeHistory.MergeHistoryItemsStack);

                            int numberOfItemsMerged = lastCount - sourceToolStrip.Items.Count;
                            itemToLookAt = (numberOfItemsMerged > 0) ? itemToLookAt : itemToLookAt + 1;
                            lastCount = sourceToolStrip.Items.Count;
                        }
                    }
                    finally
                    {
                        Debug.Unindent();
                        sourceToolStrip.ResumeLayout();
                        targetToolStrip.ResumeLayout();
                    }
                    //Debug.WriteLine("pusing mergehistory for toolstrip " + sourceToolStrip.Name + " in target toolstrip MergeHistoryStack property");
                    if (mergeHistory.MergeHistoryItemsStack.Count > 0)
                    {
                        // only push this on the stack if we actually did something
                        targetToolStrip.MergeHistoryStack.Push(mergeHistory);
                    }
                }
            }
            bool result = false;
            if (mergeHistory != null && mergeHistory.MergeHistoryItemsStack.Count > 0)
            {
                result = true; // we did merge something
            }
            return result;
        }



        private static void MergeRecursive(ToolStripItem source, ToolStripItemCollection destinationItems, Stack<MergeHistoryItem> history)
        {
            Debug.Indent();
            MergeHistoryItem maction;
            switch (source.MergeAction)
            {
                case MergeAction.MatchOnly:
                case MergeAction.Replace:
                case MergeAction.Remove:
                    ToolStripItem item = FindMatch(source, destinationItems);
                    if (item != null)
                    {
                        switch (source.MergeAction)
                        {
                            case MergeAction.MatchOnly:
                                if (item is ToolStripDropDownItem tsddownDest && source is ToolStripDropDownItem tsddownSrc && tsddownSrc.DropDownItems.Count != 0)
                                {

                                    int originalCount = tsddownSrc.DropDownItems.Count;

                                    if (originalCount > 0)
                                    {
                                        int lastCount = originalCount;
                                        tsddownSrc.DropDown.SuspendLayout();

                                        try
                                        {
                                            // the act of walking through this collection removes items from
                                            // the dropdown.
                                            for (int i = 0, itemToLookAt = 0; i < originalCount; i++)
                                            {

                                                MergeRecursive(tsddownSrc.DropDownItems[itemToLookAt], tsddownDest.DropDownItems, history);

                                                int numberOfItemsMerged = lastCount - tsddownSrc.DropDownItems.Count;
                                                itemToLookAt = (numberOfItemsMerged > 0) ? itemToLookAt : itemToLookAt + 1;
                                                lastCount = tsddownSrc.DropDownItems.Count;
                                            }
                                        }
                                        finally
                                        {
                                            tsddownSrc.DropDown.ResumeLayout();
                                        }
                                    }
                                }
                                break;
                            case MergeAction.Replace:
                            case MergeAction.Remove:
                                //Debug.WriteLine("remove");
                                maction = new MergeHistoryItem(MergeAction.Insert)
                                {
                                    TargetItem = item
                                };
                                int indexOfDestinationItem = destinationItems.IndexOf(item);
                                destinationItems.RemoveAt(indexOfDestinationItem);
                                maction.Index = indexOfDestinationItem;
                                maction.IndexCollection = destinationItems;
                                maction.TargetItem = item;
                                history.Push(maction);
                                //Debug.WriteLine(maction.ToString());
                                if (source.MergeAction == MergeAction.Replace)
                                {
                                    //Debug.WriteLine("replace");
                                    //ToolStripItem clonedItem = source.Clone();
                                    maction = new MergeHistoryItem(MergeAction.Remove)
                                    {
                                        PreviousIndexCollection = source.Owner.Items
                                    };
                                    maction.PreviousIndex = maction.PreviousIndexCollection.IndexOf(source);
                                    maction.TargetItem = source;
                                    destinationItems.Insert(indexOfDestinationItem, source);
                                    maction.Index = indexOfDestinationItem;
                                    maction.IndexCollection = destinationItems;
                                    history.Push(maction);
                                    //Debug.WriteLine(maction.ToString());
                                }
                                break;
                        }
                    }
                    break;
                case MergeAction.Insert:
                    if (source.MergeIndex > -1)
                    {
                        maction = new MergeHistoryItem(MergeAction.Remove)
                        {
                            PreviousIndexCollection = source.Owner.Items
                        };
                        maction.PreviousIndex = maction.PreviousIndexCollection.IndexOf(source);
                        maction.TargetItem = source;
                        int insertIndex = Math.Min(destinationItems.Count, source.MergeIndex);
                        destinationItems.Insert(insertIndex, source);
                        maction.IndexCollection = destinationItems;
                        maction.Index = insertIndex;
                        history.Push(maction);
                        //Debug.WriteLine(maction.ToString());
                    }
                    break;
                case MergeAction.Append:
                    maction = new MergeHistoryItem(MergeAction.Remove)
                    {
                        PreviousIndexCollection = source.Owner.Items
                    };
                    maction.PreviousIndex = maction.PreviousIndexCollection.IndexOf(source);
                    maction.TargetItem = source;
                    int index = destinationItems.Add(source);
                    maction.Index = index;
                    maction.IndexCollection = destinationItems;
                    history.Push(maction);
                    //Debug.WriteLine(maction.ToString());
                    break;
            }
            Debug.Unindent();
        }

        /// <summary> 
        /// merge two toolstrips
        /// </summary>
        public static bool Merge(ToolStrip sourceToolStrip, string targetName)
        {
            if (sourceToolStrip == null)
            {
                throw new ArgumentNullException(nameof(sourceToolStrip));
            }
            if (targetName == null)
            {
                throw new ArgumentNullException(nameof(targetName));
            }

            ToolStrip target = FindToolStrip(targetName);
            if (target == null)
            {
                return false;
            }
            else
            {
                return Merge(sourceToolStrip, target);
            }
        }

        /// <summary> 
        /// doesn't do a null check on source... if it's null we unmerge everything
        /// </summary>
        internal static bool RevertMergeInternal(ToolStrip targetToolStrip, ToolStrip sourceToolStrip, bool revertMDIControls)
        {
            bool result = false;
            if (targetToolStrip == null)
            {
                throw new ArgumentNullException(nameof(targetToolStrip));
            }
            if (targetToolStrip == sourceToolStrip)
            {
                throw new ArgumentException(SR.ToolStripMergeImpossibleIdentical);
            }
            bool foundToolStrip = false;

            if (sourceToolStrip != null)
            {
                // we have a specific toolstrip to pull out.


                // make sure the sourceToolStrip is even merged into the targetToolStrip 
                foreach (MergeHistory history in targetToolStrip.MergeHistoryStack)
                {
                    foundToolStrip = (history.MergedToolStrip == sourceToolStrip);
                    if (foundToolStrip)
                    {
                        break;
                    }
                }

                // PERF: if we dont have the toolstrip in our merge history, bail.  
                if (!foundToolStrip)
                {
                    //Debug.WriteLine("source toolstrip not contained within target " + history.MergedToolStrip.Name);
                    return false;
                }
            }

            if (sourceToolStrip != null)
            {
                sourceToolStrip.SuspendLayout();
            }
            targetToolStrip.SuspendLayout();

            try
            {
                //Debug.WriteLine("Reverting merge, playing back history for all merged toolstrip ");
                Stack<ToolStrip> reApply = new Stack<ToolStrip>();
                foundToolStrip = false;
                while (targetToolStrip.MergeHistoryStack.Count > 0 && !foundToolStrip)
                {
                    result = true; // we unmerge something...
                    MergeHistory history = targetToolStrip.MergeHistoryStack.Pop();
                    if (history.MergedToolStrip == sourceToolStrip)
                    {
                        foundToolStrip = true;
                    }
                    else if (!revertMDIControls && sourceToolStrip == null)
                    {
                        // Calling ToolStripManager.RevertMerge should not pull out MDIControlStrip && MDIWindowListStrip.
                        if (IsSpecialMDIStrip(history.MergedToolStrip))
                        {
                            reApply.Push(history.MergedToolStrip);
                        }
                    }
                    else
                    {
                        reApply.Push(history.MergedToolStrip);
                    }
                    //Debug.WriteLine("unmerging " + history.MergedToolStrip.Name);
                    Debug.Indent();
                    while (history.MergeHistoryItemsStack.Count > 0)
                    {
                        MergeHistoryItem historyItem = history.MergeHistoryItemsStack.Pop();
                        switch (historyItem.MergeAction)
                        {
                            case MergeAction.Remove:
                                historyItem.IndexCollection.Remove(historyItem.TargetItem);
                                // put it back
                                historyItem.PreviousIndexCollection.Insert(Math.Min(historyItem.PreviousIndex, historyItem.PreviousIndexCollection.Count), historyItem.TargetItem);
                                break;
                            case MergeAction.Insert:
                                historyItem.IndexCollection.Insert(Math.Min(historyItem.Index, historyItem.IndexCollection.Count), historyItem.TargetItem);
                                // no need to put it back, inserting it in a new collection, moved it at the correct location
                                break;
                        }
                    }
                    Debug.Unindent();
                }

                // re-apply the merges of the toolstrips we had to unmerge first.
                while (reApply.Count > 0)
                {
                    ToolStrip mergeAgain = reApply.Pop();
                    Merge(mergeAgain, targetToolStrip);
                }
            }
            finally
            {
                if (sourceToolStrip != null)
                {
                    sourceToolStrip.ResumeLayout();
                }
                targetToolStrip.ResumeLayout();
            }

            return result;
            //ToolStripMergeNode.SynchronizeFromToolStripMergeNode(targetToolStrip.Items, targetToolStrip.MergeItems);
        }

        /// <summary> 
        /// unmerge two toolstrips
        /// </summary>
        public static bool RevertMerge(ToolStrip targetToolStrip)
        {
            return RevertMergeInternal(targetToolStrip, null, /*revertMDIControls*/false);
        }

        /// <summary> 
        /// unmerge two toolstrips
        /// </summary>
        public static bool RevertMerge(ToolStrip targetToolStrip, ToolStrip sourceToolStrip)
        {
            if (sourceToolStrip == null)
            {
                throw new ArgumentNullException(nameof(sourceToolStrip));
            }
            return RevertMergeInternal(targetToolStrip, sourceToolStrip, /*revertMDIControls*/false);
        }

        /// <summary> 
        /// unmerge two toolstrips
        /// </summary>
        public static bool RevertMerge(string targetName)
        {
            ToolStrip target = FindToolStrip(targetName);
            if (target == null)
            {
                return false;
            }
            else
            {
                return RevertMerge(target);
            }
        }

        #endregion MenuMerging

    }

    internal class ToolStripCustomIComparer : IComparer
    {
        int IComparer.Compare(object x, object y)
        {
            if (x.GetType() == y.GetType())
            {
                return 0; // same type
            }
            if (x.GetType().IsAssignableFrom(y.GetType()))
            {
                return 1;
            }
            if (y.GetType().IsAssignableFrom(x.GetType()))
            {
                return -1;
            }
            return 0; // not the same type, not in each other inheritance chain
        }
    }

    internal class MergeHistory
    {
        private Stack<MergeHistoryItem> mergeHistoryItemsStack;
        private readonly ToolStrip mergedToolStrip;

        public MergeHistory(ToolStrip mergedToolStrip)
        {
            this.mergedToolStrip = mergedToolStrip;
        }
        public Stack<MergeHistoryItem> MergeHistoryItemsStack
        {
            get
            {
                if (mergeHistoryItemsStack == null)
                {
                    mergeHistoryItemsStack = new Stack<MergeHistoryItem>();
                }
                return mergeHistoryItemsStack;
            }
        }
        public ToolStrip MergedToolStrip
        {
            get
            {
                return mergedToolStrip;
            }
        }
    }

    internal class MergeHistoryItem
    {
        private readonly MergeAction mergeAction;
        private ToolStripItem targetItem;
        private int index = -1;
        private int previousIndex = -1;
        private ToolStripItemCollection previousIndexCollection;
        private ToolStripItemCollection indexCollection;

        public MergeHistoryItem(MergeAction mergeAction)
        {
            this.mergeAction = mergeAction;
        }
        public MergeAction MergeAction
        {
            get
            {
                return mergeAction;
            }
        }
        public ToolStripItem TargetItem
        {
            get
            {
                return targetItem;
            }
            set
            {
                targetItem = value;
            }
        }
        public int Index
        {
            get
            {
                return index;
            }
            set
            {
                index = value;
            }
        }
        public int PreviousIndex
        {
            get
            {
                return previousIndex;
            }
            set
            {
                previousIndex = value;
            }
        }
        public ToolStripItemCollection PreviousIndexCollection
        {
            get
            {
                return previousIndexCollection;
            }
            set
            {
                previousIndexCollection = value;
            }
        }
        public ToolStripItemCollection IndexCollection
        {
            get
            {
                return indexCollection;
            }
            set
            {
                indexCollection = value;
            }
        }

        [System.Diagnostics.CodeAnalysis.SuppressMessage("Microsoft.Performance", "CA1811:AvoidUncalledPrivateCode")]
        public override string ToString()
        {
            return "MergeAction: " + mergeAction.ToString() + " | TargetItem: " + (TargetItem == null ? "null" : TargetItem.Text) + " Index: " + index.ToString(CultureInfo.CurrentCulture);
        }
    }


}<|MERGE_RESOLUTION|>--- conflicted
+++ resolved
@@ -43,17 +43,10 @@
 
         private static readonly object internalSyncObject = new object();
 
-<<<<<<< HEAD
         private static int currentDpi = DpiHelper.DeviceDpi;
 
         private static void InitalizeThread() {
             if (!initialized) {
-=======
-        private static void InitalizeThread()
-        {
-            if (!initialized)
-            {
->>>>>>> 1f0ce7dd
                 initialized = true;
                 currentRendererType = ProfessionalRendererType;
             }
@@ -72,7 +65,6 @@
             get
             {
                 Font sysFont = null;
-<<<<<<< HEAD
                 
                 // We need to cache the default fonts for the different DPIs.
                 if (DpiHelper.IsPerMonitorV2Awareness) {
@@ -98,32 +90,6 @@
                 }
                 else {
                     Font retFont = defaultFont;  // threadsafe local reference
-
-                    if (retFont == null) {
-                        lock (internalSyncObject) {
-                            // double check the defaultFont after the lock.
-                            retFont = defaultFont;
-
-                            if (retFont == null) {
-                                // default to menu font
-                                sysFont = SystemFonts.MenuFont;
-                                if (sysFont == null) {
-                                    // ...or to control font if menu font unavailable
-                                    sysFont = Control.DefaultFont;
-                                }
-                                if (sysFont != null) {
-                                    // ensure font is in pixels so it displays properly in the property grid at design time.
-                                    if (sysFont.Unit != GraphicsUnit.Point) {
-                                        defaultFont = ControlPaint.FontInPoints(sysFont);
-                                        retFont = defaultFont;
-                                        sysFont.Dispose();
-                                    }
-                                    else {
-                                        defaultFont = sysFont;
-                                        retFont = defaultFont;
-                                    }
-=======
-                Font retFont = defaultFont;  // threadsafe local reference
 
                 if (retFont == null)
                 {
@@ -154,23 +120,13 @@
                                 {
                                     defaultFont = sysFont;
                                     retFont = defaultFont;
->>>>>>> 1f0ce7dd
                                 }
-                                return retFont;
                             }
-                        }
-                    }
-                    return retFont;
-                }
-            }
-        }
-
-        internal static int CurrentDpi {
-            get {
-                return currentDpi;
-            }
-            set {
-                currentDpi = value;
+                            return retFont;
+                        }
+                    }
+                }
+                return retFont;
             }
         }
 
@@ -328,21 +284,16 @@
             return (toolStripWeakArrayList != null && (toolStripWeakArrayList.Count > 0));
         }
 
-<<<<<<< HEAD
-        private static void OnUserPreferenceChanging(object sender, UserPreferenceChangingEventArgs e) {
-=======
 
 
 
         private static void OnUserPreferenceChanging(object sender, UserPreferenceChangingEventArgs e)
         {
->>>>>>> 1f0ce7dd
             // using changing here so that the cache will be cleared by the time the ToolStrip
             // hooks onto the changed event.
 
             // SPI_SETNONCLIENTMETRICS is put up in WM_SETTINGCHANGE if the Menu font changes.
             // this corresponds to UserPreferenceCategory.Window.
-<<<<<<< HEAD
             if (e.Category == UserPreferenceCategory.Window) {
                 if (DpiHelper.IsPerMonitorV2Awareness) {
                     defaultFontCache.Clear();
@@ -351,13 +302,6 @@
                     lock (internalSyncObject) {
                         defaultFont = null;
                     }
-=======
-            if (e.Category == UserPreferenceCategory.Window)
-            {
-                lock (internalSyncObject)
-                {
-                    defaultFont = null;
->>>>>>> 1f0ce7dd
                 }
             }
         }
